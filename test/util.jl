--- conflicted
+++ resolved
@@ -2,12 +2,8 @@
     Test that the PEtab util functions return expected results
 =#
 
-<<<<<<< HEAD
-using Catalyst, DataFrames, OrdinaryDiffEqRosenbrock, PEtab, Test
-=======
 using Catalyst, PEtab, OrdinaryDiffEqRosenbrock, Catalyst, DataFrames, Test
 
->>>>>>> aed29b2c
 @testset "util functions" begin
     # Test ability to retreive model parameters for specific model conditions
     # Model without pre-eq or condition specific parameters
