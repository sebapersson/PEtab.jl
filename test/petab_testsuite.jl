--- conflicted
+++ resolved
@@ -5,14 +5,9 @@
     path_yaml = joinpath(@__DIR__, "petab_testsuite", case, "_$(case).yaml")
     path_ref = joinpath(@__DIR__, "petab_testsuite", case, "_$(case)_solution.yaml")
 
-<<<<<<< HEAD
-    model = PEtabModel(path_yaml)
-    prob = PEtabODEProblem(model; ss_solver = SteadyStateSolver(:Simulate, abstol=1e-12, reltol=1e-10))
-=======
     model = PEtabModel(path_yaml, verbose=false, build_julia_files=true, write_to_file = false)
     prob = PEtabODEProblem(model; verbose=false,
                            ss_solver = SteadyStateSolver(:Simulate, abstol=1e-12, reltol=1e-10))
->>>>>>> aed29b2c
     x = get_x(prob)
 
     nllh = prob.nllh(x)
@@ -36,14 +31,8 @@
 end
 
 @testset "PEtab test-suite" begin
-<<<<<<< HEAD
-    for i in 1:18
-        test_case = i < 10 ? "000$(i)" : "00$(i)"
-        check_test_case(test_case)
-=======
     for i in 1:20
         case = i > 9 ? "00$i" : "000$i"
         test_case(case)
->>>>>>> aed29b2c
     end
 end