--- conflicted
+++ resolved
@@ -4,14 +4,6 @@
 #  5 and 12 rely on SBML features and have no direct correspondence to a MTK ODESystem or
 # Catalyst ReactionSystem
 @testset "Defined in Julia" begin
-<<<<<<< HEAD
-    for i in 1:18
-        i in [5, 12] && continue
-        @info "Test case $i"
-        test_case = i < 10 ? "00$(i).jl" : "0$(i).jl"
-        include(joinpath(@__DIR__, "defined_in_julia", test_case))
-    end
-=======
     include(joinpath(@__DIR__, "defined_in_julia", "001.jl"))
     include(joinpath(@__DIR__, "defined_in_julia", "002.jl"))
     include(joinpath(@__DIR__, "defined_in_julia", "003.jl"))
@@ -29,7 +21,6 @@
     include(joinpath(@__DIR__, "defined_in_julia", "017.jl"))
     include(joinpath(@__DIR__, "defined_in_julia", "018.jl"))
     include(joinpath(@__DIR__, "defined_in_julia", "020.jl"))
->>>>>>> aed29b2c
     include(joinpath(@__DIR__, "defined_in_julia", "log2.jl"))
     include(joinpath(@__DIR__, "defined_in_julia", "parametermap.jl"))
     include(joinpath(@__DIR__, "defined_in_julia", "priors.jl"))
