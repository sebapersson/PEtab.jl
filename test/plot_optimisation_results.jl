# Tests the plotting recipes for PEtabOptimisationResult and PEtabMultistartResult.
# Written by Torkel Loman.

<<<<<<< HEAD
using DataFrames, OrdinaryDiffEqRosenbrock, Catalyst, Optim, PEtab, Plots, Test
=======
using DataFrames, Catalyst, OrdinaryDiffEqRosenbrock, Optim, PEtab, Plots, Test
>>>>>>> 3eb2f86c

### Preparations ###
petab_ms_res = PEtabMultistartResult(joinpath(@__DIR__, "optimisation_results", "boehm"))

function cumulative_mins(v)
    m = v[1]
    return [m = min(m, x) for x in v]
end
function best_runs(res_ms, n)
    best_idxs = sortperm(getfield.(res_ms.runs, :fmin))
    return best_idxs[end-min(n, res_ms.nmultistarts)+1:end]
end

### Run Tests ###

# Tests objective function evaluations plot.
# Tests idxs functionality.
@testset "Plot objective function" begin
    p_obj = plot(petab_ms_res; plot_type=:objective, idxs=1:5)
    @test p_obj.n == 5
    for i = 1:5
        @test p_obj.series_list[i].plotattributes[:x] == 1:(petab_ms_res.runs[i].niterations+1)
        p_obj.series_list[i].plotattributes[:y] == petab_ms_res.runs[i].ftrace
    end
end

# Tests best objective function evaluations plot.
# Test best_idxs_n functionality.
let
    p_best_obj = plot(petab_ms_res; plot_type=:best_objective, best_idxs_n=15)
    for (i, j) in enumerate(best_runs(petab_ms_res, 15))
        @test p_best_obj.series_list[i].plotattributes[:x] == 1:(petab_ms_res.runs[j].niterations+1)
        @test p_best_obj.series_list[i].plotattributes[:y] == cumulative_mins(petab_ms_res.runs[j].ftrace)
    end
end

# Tests waterfall plot.
let
    p_waterfall = plot(petab_ms_res; plot_type=:waterfall)
    @test p_waterfall.series_list[1].plotattributes[:x] == 1:petab_ms_res.:nmultistarts
    @test p_waterfall.series_list[1].plotattributes[:y] == sort(getfield.(petab_ms_res.runs, :fmin))
end

# Tests runtime evaluation plot.
# Tests idxs functionality.
let
    p_run_eval = plot(petab_ms_res; plot_type=:runtime_eval, idxs=1:25)
    @test p_run_eval.series_list[1].plotattributes[:x] == getfield.(petab_ms_res.runs[1:25], :runtime)
    @test p_run_eval.series_list[1].plotattributes[:y] == getfield.(petab_ms_res.runs[1:25], :fmin)
end

# Tests parallel coordinates plot.
let
    p_parallel_coord = plot(petab_ms_res; plot_type=:parallel_coordinates, idxs=1:25)

    p_mins = [minimum(run.xmin[idx] for run in petab_ms_res.runs[1:25]) for idx in 1:length(petab_ms_res.xmin)]
    p_maxs = [maximum(run.xmin[idx] for run in petab_ms_res.runs[1:25]) for idx in 1:length(petab_ms_res.xmin)]
    x_vals = [[(p_val-p_min)/(p_max-p_min) for (p_val,p_min,p_max) in zip(run.xmin,p_mins,p_maxs)] for run in petab_ms_res.runs[1:25]]

    for idx = 1:25
        @test p_parallel_coord.series_list[idx].plotattributes[:x] == x_vals[idx]
    end
    xnames = propertynames(petab_ms_res.runs[1].xmin)
    p_parallel_coord.series_list[1].plotattributes[:y] == 1:length(xnames)
end

# Tests the plots comparing the fitted solution to the measurements.
let
    # Declare model
    rn = @reaction_network begin
        kB, S + E --> SE
        kD, SE --> S + E
        kP, SE --> P + E
    end

    u0 = [:E => 1.0, :SE => 0.0, :P => 0.0]
    p_true = [:kB => 1.0, :kD => 0.1, :kP => 0.5]

    # Simulate data.
    # Condition 1.
    oprob_true_c1 = ODEProblem(rn,  [:S => 1.0; u0], (0.0, 10.0), p_true)
    true_sol_c1 = solve(oprob_true_c1, Rodas5P())
    data_sol_c1 = solve(oprob_true_c1, Rodas5P(); saveat=1.0)
    c1_t, c1_E, c1_P = data_sol_c1.t[2:end], (0.8 .+ 0.4*rand(10)) .* data_sol_c1[:E][2:end], (0.8 .+ 0.4*rand(10)) .* data_sol_c1[:P][2:end]

    # Condition 2.
    oprob_true_c2 = ODEProblem(rn,  [:S => 0.5; u0], (0.0, 10.0), p_true)
    true_sol_c2 = solve(oprob_true_c2, Rodas5P())
    data_sol_c2 = solve(oprob_true_c2, Rodas5P(); saveat=1.0)
    c2_t, c2_E, c2_P = data_sol_c2.t[2:end], (0.8 .+ 0.4*rand(10)) .* data_sol_c2[:E][2:end], (0.8 .+ 0.4*rand(10)) .* data_sol_c2[:P][2:end]

    # Make PETab problem.
    @unpack E,P = rn
    obs_E = PEtabObservable(E, 0.5)
    obs_p = PEtabObservable(P, 0.5)
    observables = Dict("obs_E" => obs_E, "obs_p" => obs_p)

    par_kB = PEtabParameter(:kB)
    par_kD = PEtabParameter(:kD)
    par_kP = PEtabParameter(:kP)
    params = [par_kB, par_kD, par_kP]

    c1 = Dict(:S => 1.0)
    c2 = Dict(:S => 0.5)
    simulation_conditions = Dict("c1" => c1, "c2" => c2)

    m_c1_E = DataFrame(simulation_id="c1", obs_id="obs_E", time=c1_t, measurement=c1_E)
    m_c1_P = DataFrame(simulation_id="c1", obs_id="obs_p", time=c1_t, measurement=c1_P)
    m_c2_E = DataFrame(simulation_id="c2", obs_id="obs_E", time=c2_t, measurement=c2_E)
    m_c2_P = DataFrame(simulation_id="c2", obs_id="obs_p", time=c2_t, measurement=c2_P)
    measurements = vcat(m_c1_E, m_c1_P, m_c2_E, m_c2_P)

    # Fit solution
    model = PEtabModel(rn , observables, measurements, params; speciemap=u0,
                       simulation_conditions = simulation_conditions)
    prob = PEtabODEProblem(model; verbose = false)
    res = calibrate_multistart(prob, IPNewton(), 20)

    # Check comparison dictionary.
    comp_dict = get_obs_comparison_plots(res, prob)
    issetequal(keys(comp_dict), ["c1", "c2"])
    issetequal(keys(comp_dict["c1"]), ["obs_E", "obs_p"])
    issetequal(keys(comp_dict["c2"]), ["obs_E", "obs_p"])

    # Make plots
    c1_E_plt = plot(res, prob; obsids=["obs_E"], cid="c1")
    c1_P_plt = plot(res, prob; obsids=["obs_p"], cid="c1")
    c1_E_P_plt = plot(res, prob; cid="c1")

    c2_E_plt = plot(res.xmin, prob; obsids=["obs_E"], cid="c2", obsid_label = true)
    c2_P_plt = plot(res, prob; obsids=["obs_p"], cid="c2")
    c2_E_P_plt = plot(res, prob; cid="c2")

    # Fetch sols.
    sol_c1 = get_odesol(res, prob; cid="c1")
    sol_c2 = get_odesol(res, prob; cid="c2")

    # Test plots.
    for i in 1:2
        @test comp_dict["c1"]["obs_E"].series_list[i].plotattributes[:x] == c1_E_plt.series_list[i].plotattributes[:x]
        @test comp_dict["c1"]["obs_E"].series_list[i].plotattributes[:y] == c1_E_plt.series_list[i].plotattributes[:y]
        @test comp_dict["c1"]["obs_p"].series_list[i].plotattributes[:x] == c1_P_plt.series_list[i].plotattributes[:x]
        @test comp_dict["c1"]["obs_p"].series_list[i].plotattributes[:y] == c1_P_plt.series_list[i].plotattributes[:y]
        @test comp_dict["c2"]["obs_E"].series_list[i].plotattributes[:x] == c2_E_plt.series_list[i].plotattributes[:x]
        @test comp_dict["c2"]["obs_E"].series_list[i].plotattributes[:y] == c2_E_plt.series_list[i].plotattributes[:y]
        @test comp_dict["c2"]["obs_p"].series_list[i].plotattributes[:x] == c2_P_plt.series_list[i].plotattributes[:x]
        @test comp_dict["c2"]["obs_p"].series_list[i].plotattributes[:y] == c2_P_plt.series_list[i].plotattributes[:y]
    end

    @test sol_c1.t == c1_E_plt.series_list[2].plotattributes[:x]
    @test sol_c1.t == c1_P_plt.series_list[2].plotattributes[:x]
    @test sol_c1.t == c1_E_P_plt.series_list[2].plotattributes[:x]
    @test sol_c2.t == c2_E_plt.series_list[2].plotattributes[:x]
    @test sol_c2.t == c2_P_plt.series_list[2].plotattributes[:x]
    @test sol_c2.t == c2_E_P_plt.series_list[2].plotattributes[:x]

    @test sol_c1[:E] == c1_E_plt.series_list[2].plotattributes[:y]
    @test sol_c1[:P] == c1_P_plt.series_list[2].plotattributes[:y]
    @test sol_c2[:E] == c2_E_plt.series_list[2].plotattributes[:y]
    @test sol_c2[:P] == c2_P_plt.series_list[2].plotattributes[:y]

    @test c1_E == c1_E_plt.series_list[1].plotattributes[:y]
    @test c1_P == c1_P_plt.series_list[1].plotattributes[:y]
    @test c2_E == c2_E_plt.series_list[1].plotattributes[:y]
    @test c2_P == c2_P_plt.series_list[1].plotattributes[:y]
end

# Check model fit plotting works for models with pre-eq simulations
let
    rn = @reaction_network begin
        @parameters S0 c3=1.0
        @species S(t)=S0
        c1, S + E --> SE
        c2, SE --> S + E
        c3, SE --> P + E
    end
    speciemap = [:E => 50.0, :SE => 0.0, :P => 0.0]

    @unpack E, S, P = rn
    @parameters sigma
    obs_sum = PEtabObservable(S + E, 3.0)
    obs_p = PEtabObservable(P, sigma)
    observables = Dict("obs_p" => obs_p, "obs_sum" => obs_sum)
    p_c1 = PEtabParameter(:c1)
    p_c2 = PEtabParameter(:c2)
    p_sigma = PEtabParameter(:sigma)
    pest = [p_c1, p_c2, p_sigma]
    cond1 = Dict(:S0 => 3.0)
    cond2 = Dict(:S0 => 5.0)
    cond_preeq = Dict(:S0 => 2.0)
    conds = Dict("cond_preeq" => cond_preeq, "cond1" => cond1, "cond2" => cond2)
    measurements = DataFrame(simulation_id=["cond1", "cond1", "cond2", "cond2"],
                            pre_eq_id=["cond_preeq", "cond_preeq", "cond_preeq", "cond_preeq"],
                            obs_id=["obs_p", "obs_sum", "obs_p", "obs_sum"],
                            time=[1.0, 10.0, 1.0, 20.0],
                            measurement=[2.5, 50.0, 2.6, 51.0])

    model = PEtabModel(rn, observables, measurements, pest;
                    simulation_conditions = conds, speciemap = speciemap)
    petab_prob = PEtabODEProblem(model)
    x = [0.2070820996670734, 2.6802649314502975, -1.0764046246919647]
    sol = get_odesol(x, petab_prob; cid = :cond1, preeq_id = :cond_preeq)
    p = plot(x, petab_prob; linewidth = 2.0, cid = :cond1)
    @test all(sol[:P] .== p.series_list[2].plotattributes[:y])
    p = plot(x, petab_prob; linewidth = 2.0, cid = :cond1, preeq_id = :cond_preeq)
    @test all(sol[:P] .== p.series_list[2].plotattributes[:y])
    @test_throws AssertionError begin
        p = plot(x, petab_prob; linewidth = 2.0, cid = :cond1, preeq_id = :cond2)
    end
    plots = get_obs_comparison_plots(x, petab_prob)
    @test all(collect(keys(plots)) .== ["pre_cond_preeq_main_cond2", "pre_cond_preeq_main_cond1"])
end<|MERGE_RESOLUTION|>--- conflicted
+++ resolved
@@ -1,11 +1,7 @@
 # Tests the plotting recipes for PEtabOptimisationResult and PEtabMultistartResult.
 # Written by Torkel Loman.
 
-<<<<<<< HEAD
 using DataFrames, OrdinaryDiffEqRosenbrock, Catalyst, Optim, PEtab, Plots, Test
-=======
-using DataFrames, Catalyst, OrdinaryDiffEqRosenbrock, Optim, PEtab, Plots, Test
->>>>>>> 3eb2f86c
 
 ### Preparations ###
 petab_ms_res = PEtabMultistartResult(joinpath(@__DIR__, "optimisation_results", "boehm"))
