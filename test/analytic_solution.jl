#=
    Check the accruacy of PEtab importer for a simple linear ODE;
        s' = alpha*s; s(0) = 8.0 -> s(t) = 8.0 * exp(alpha*t)
        d' = beta*d;  d(0) = 4.0 -> d(t) = 4.0 * exp(beta*t)
    This ODE is solved analytically, and using the analytical solution the accuracy of
    the ODE solver, cost function, gradient and hessian is tested
 =#

using PEtab, OrdinaryDiffEq, SciMLSensitivity, ForwardDiff, LinearAlgebra, CSV, DataFrames,
      Test

include(joinpath(@__DIR__, "common.jl"))

function test_odesolver(model::PEtabModel, osolver::ODESolver)::Nothing
    prob = PEtabODEProblem(model; odesolver = osolver, verbose = false)
    u0 = [8.0, 4.0]
    parameters_test = reshape([2.0, 3.0,
                               1.0, 2.0,
                               1.0, 0.4,
                               4.0, 3.0,
                               0.01, 0.02], (2, 5))
    for i in 1:5
        α, β = parameters_test[:, i]
        x = [α, β, 0.7, 0.6]
        sols = solve_all_conditions(x, prob, osolver.solver; abstol = osolver.abstol,
                                    reltol = osolver.reltol, save_observed_t = true)
        sol = sols[:model1_data1]
        sqdiff = 0.0
        for (it, t) in pairs(sol.t)
            sol_num = sol[[:sebastian, :damiano]]
            sol_analytic = [u0[1]*exp(α*t), u0[2]*exp(β*t)]
            sqdiff += sum((sol_num[it] - sol_analytic).^2)
        end
        @test sqdiff ≤ 1e-6
    end
    return nothing
end

function analytic_nllh(x)
    u0 = [8.0, 4.0]
    path = joinpath(@__DIR__, "analytic_solution", "measurementData_Test_model2.tsv")
    measurements_df = CSV.read(path, DataFrame)
    nllh = 0.0
    for i in 1:nrow(measurements_df)
        obs_id = measurements_df[i, :observableId]
        noise_id = measurements_df[i, :noiseParameters]
        y_obs = measurements_df[i, :measurement]
        t = measurements_df[i, :time]
        if noise_id == "sd_sebastian_new"
            σ = x[3]
        elseif noise_id == "sd_damiano_new"
            σ = x[4]
        end

        sol = [u0[1]*exp(x[1]*t), u0[2]*exp(x[2]*t)]
        if obs_id == "sebastian_measurement"
            h = sol[1]
        elseif obs_id == "damiano_measurement"
            h = sol[2]
        end

        nllh += log(σ) + 0.5*log(2*pi) + 0.5 * ((y_obs - h) / σ)^2
    end
    return nllh
end

function test_nllh_grad_hess(model::PEtabModel, osolver::ODESolver)::Nothing
    # Testing for a random parameter vector
    x = [5.42427591070766, 6.736135149066968, 1.792669526376284, 0.46272272814894944]

    nllh_ref = analytic_nllh(x)
    grad_ref = ForwardDiff.gradient(analytic_nllh, x)
    hess_ref = ForwardDiff.hessian(analytic_nllh, x)

    nllh = _compute_nllh(x, model, osolver)
    @test nllh ≈ nllh_ref atol=1e-3

    g = _compute_grad(x, model, :ForwardDiff, osolver)
    @test all(.≈(g, grad_ref; atol = 1e-3))
    g = _compute_grad(x, model, :ForwardEquations, osolver)
    @test all(.≈(g, grad_ref; atol = 1e-3))
    g = _compute_grad(x, model, :ForwardEquations, osolver; sensealg = ForwardSensitivity())
    @test all(.≈(g, grad_ref; atol = 1e-3))
    g = _compute_grad(x, model, :Adjoint, osolver;
                      sensealg=QuadratureAdjoint(autojacvec=ReverseDiffVJP(false)))
    @test all(.≈(normalize(g), normalize(grad_ref); atol = 1e-3))

    H = _compute_hess(x, model, :ForwardDiff, osolver)
    @test all(.≈(H, hess_ref; atol = 1e-3))
    H = _compute_hess(x, model, :ForwardDiff, osolver; split = true)
    @test all(.≈(H, hess_ref; atol = 1e-3))
    H = _compute_hess(x, model, :BlockForwardDiff, osolver)
    @test all(.≈(H[1:2, 1:2], hess_ref[1:2, 1:2]; atol = 1e-3))
    @test all(.≈(H[3:4, 3:4], hess_ref[3:4, 3:4]; atol = 1e-3))
    H = _compute_hess(x, model, :BlockForwardDiff, osolver; split = true)
    @test all(.≈(H[1:2, 1:2], hess_ref[1:2, 1:2]; atol = 1e-3))
    @test all(.≈(H[3:4, 3:4], hess_ref[3:4, 3:4]; atol = 1e-3))
    return nothing
end

# Test that we do not have world-problem
function create_model_inside_function()
    return PEtabModel(joinpath(@__DIR__, "analytic_solution", "Test_model2.yaml"),
                      build_julia_files=true, verbose=true, write_to_file = true)
end
model = create_model_inside_function()

@testset "ODE solver" begin
    test_odesolver(model, ODESolver(Rodas5P(), abstol=1e-9, reltol=1e-9))
end

@testset "nllh, grad, and hess" begin
    test_nllh_grad_hess(model, ODESolver(Vern9(), abstol=1e-15, reltol=1e-15))
end

@testset "grad residuals" begin
    test_grad_residuals(model, ODESolver(Rodas5P(), abstol=1e-9, reltol=1e-9))
end

# Test if the PEtabModel can also be read from existing model files
<<<<<<< HEAD
model2 = PEtabModel(joinpath(@__DIR__, "analytic_solution", "Test_model2.yaml"),
                   build_julia_files=false, verbose=true, write_to_file = false)
=======
model = PEtabModel(joinpath(@__DIR__, "analytic_solution", "Test_model2.yaml"),
                   verbose=true, write_to_file = true)
model = PEtabModel(joinpath(@__DIR__, "analytic_solution", "Test_model2.yaml"),
                   build_julia_files=false, verbose=true, write_to_file = false)
prob = PEtabODEProblem(model; verbose = true)
>>>>>>> c9a3cda3
@testset "ODE solver" begin
    test_odesolver(model2, ODESolver(Vern9(), abstol=1e-9, reltol=1e-9))
end
rm(model.paths[:dirjulia]; recursive = true)<|MERGE_RESOLUTION|>--- conflicted
+++ resolved
@@ -118,16 +118,11 @@
 end
 
 # Test if the PEtabModel can also be read from existing model files
-<<<<<<< HEAD
-model2 = PEtabModel(joinpath(@__DIR__, "analytic_solution", "Test_model2.yaml"),
-                   build_julia_files=false, verbose=true, write_to_file = false)
-=======
 model = PEtabModel(joinpath(@__DIR__, "analytic_solution", "Test_model2.yaml"),
                    verbose=true, write_to_file = true)
 model = PEtabModel(joinpath(@__DIR__, "analytic_solution", "Test_model2.yaml"),
                    build_julia_files=false, verbose=true, write_to_file = false)
 prob = PEtabODEProblem(model; verbose = true)
->>>>>>> c9a3cda3
 @testset "ODE solver" begin
     test_odesolver(model2, ODESolver(Vern9(), abstol=1e-9, reltol=1e-9))
 end
