--- conflicted
+++ resolved
@@ -3,11 +3,7 @@
 
 Process the PeTab parametersFile file into a type-stable Julia struct.
 """
-<<<<<<< HEAD
-function processParameters(parametersFile::DataFrame; customParameterValues::Union{Nothing, Dict}=nothing)::ParametersInfo
-=======
-function processParameters(parametersFile::CSV.File)::ParametersInfo
->>>>>>> d5351bc4
+function processParameters(parametersFile::CSV.File; customParameterValues::Union{Nothing, Dict}=nothing)::ParametersInfo
 
     nParameters = length(parametersFile[:estimate])
 
@@ -47,11 +43,10 @@
             throw(PEtabFileError(errorStr))
         end
 
-<<<<<<< HEAD
-        estimate[i] = parametersFile[i, "estimate"] == 1 ? true : false
+        estimate[i] = parametersFile[:estimate][i] == 1 ? true : false
 
         # In some case when working with the model the user might want to change model parameters but not go the entire 
-        # way to the PEtab-files. This ensure ParametersInfo ends up with correct strucutre in this case. 
+        # way to the PEtab-files. This ensure ParametersInfo gets its parameters correct.
         if !isnothing(customParameterValues)
             keysDict = collect(keys(customParameterValues))
             iKey = findfirst(x -> x == parameterId[i], keysDict)
@@ -69,10 +64,6 @@
                 PEtabFileError("For PEtab select a parameter must be set to either a estimate or a number not $valueChangeTo")
             end
         end
-
-=======
-        estimate[i] = parametersFile[:estimate][i] == 1 ? true : false
->>>>>>> d5351bc4
     end
     nParametersToEstimate::Int64 = Int64(sum(estimate))
     return ParametersInfo(nominalValue, lowerBound, upperBound, parameterId, parameterScale, estimate, nParametersToEstimate)
