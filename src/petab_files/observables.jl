<<<<<<< HEAD
function parse_observables(modelname::String, paths::Dict{Symbol, String}, sys::ModelSystem, petab_tables::PEtabTables, xindices::ParameterIndices, speciemap, model_SBML::SBMLImporter.ModelSBML, ml_models::MLModels, write_to_file::Bool)::NTuple{4, String}
    state_ids = _get_state_ids(sys)

    _hstr = _parse_h(state_ids, xindices, petab_tables, model_SBML, ml_models)
    _σstr = _parse_σ(state_ids, xindices, petab_tables[:observables], model_SBML)
    _u0str = _parse_u0(speciemap, state_ids, xindices, model_SBML, false)
    _u0!str = _parse_u0(speciemap, state_ids, xindices, model_SBML, true)
=======
function parse_observables(modelname::String, paths::Dict{Symbol, String}, sys::ModelSystem,
                           observables_df::DataFrame, xindices::ParameterIndices,
                           speciemap_problem, speciemap_model,
                           model_SBML::SBMLImporter.ModelSBML,
                           write_to_file::Bool)::NTuple{4, String}
    state_ids = _get_state_ids(sys)

    _hstr = _parse_h(state_ids, xindices, observables_df, model_SBML)
    _σstr = _parse_σ(state_ids, xindices, observables_df, model_SBML)
    _u0str = _parse_u0(speciemap_problem, speciemap_model, state_ids, xindices, model_SBML,
                       false)
    _u0!str = _parse_u0(speciemap_problem, speciemap_model, state_ids, xindices, model_SBML,
                        true)
>>>>>>> aed29b2c
    if write_to_file == true
        pathsave = joinpath(paths[:dirjulia], "$(modelname)_h_sd_u0.jl")
        strwrite = *(_hstr, _u0!str, _u0str, _σstr)
        open(pathsave, "w") do f
            write(f, strwrite)
        end
    end
    return _hstr, _u0!str, _u0str, _σstr
end

function _parse_h(state_ids::Vector{String}, xindices::ParameterIndices, petab_tables::PEtabTables, model_SBML::SBMLImporter.ModelSBML, ml_models::MLModels)::String
    hstr = "function compute_h(u::AbstractVector, t::Real, p::AbstractVector, \
            xobservable::AbstractVector, xnondynamic_mech::AbstractVector, xnn, \
            xnn_constant, nominal_values::Vector{Float64}, obsid::Symbol, \
            map::ObservableNoiseMap, ml_models)::Real\n"

    observables_df = petab_tables[:observables]
    observable_ids = string.(observables_df[!, :observableId])
    for (i, obsid) in pairs(observable_ids)
        formula = filter(x -> !isspace(x), observables_df[i, :observableFormula] |> string)
        formula = _parse_formula(formula, state_ids, xindices, model_SBML, :observable)
        obs_parameters = _get_observable_parameters(formula)
        formulas_nn = _get_formulas_nn(formula, petab_tables, state_ids, xindices, model_SBML, ml_models, :observable)
        hstr *= "\tif obsid == :$(obsid)\n"
        hstr *= _template_obs_sd_parameters(obs_parameters; obs = true)
        hstr *= formulas_nn
        hstr *= "\t\treturn $formula \n"
        hstr *= "\tend\n"
    end
    hstr *= "end\n\n"
    return hstr
end

function _parse_σ(state_ids::Vector{String}, xindices::ParameterIndices,
                  observables_df::DataFrame, model_SBML::SBMLImporter.ModelSBML)::String
    σstr = "function compute_σ(u::AbstractVector, t::Real, p::AbstractVector, \
            xnoise::AbstractVector, xnondynamic_mech::AbstractVector, xnn, \
            xnn_constant, nominal_values::Vector{Float64}, obsid::Symbol, \
            map::ObservableNoiseMap, nn)::Real\n"

    # Write the formula for standard deviations to file
    observable_ids = string.(observables_df[!, :observableId])
    for (i, obsid) in pairs(observable_ids)
        formula = filter(x -> !isspace(x), observables_df[i, :noiseFormula] |> string)
        formula = _parse_formula(formula, state_ids, xindices, model_SBML, :noise)
        noise_parameters = _get_noise_parameters(formula)
        σstr *= "\tif obsid == :$(obsid)\n"
        σstr *= _template_obs_sd_parameters(noise_parameters; obs = false)
        σstr *= "\t\treturn $formula \n"
        σstr *= "\tend\n"
    end
    σstr *= "end\n\n"
    return σstr
end

function _parse_u0(speciemap_problem, speciemap_model, state_ids::Vector{String},
                   xindices::ParameterIndices,
                   model_SBML::SBMLImporter.ModelSBML, inplace::Bool)
    # As commented in PEtabModel files, for correct gradient the model must be mutated
    # if initial values are assigned in the conditions table. This corresponds to adding
    # an extra parameter. However, it is allowed for this parameter to map to NaN, in this
    # case, the original SBML or user provided initial value formula should be used.
    # Therefore, an isnan must be a part of the initial formulas, and this isnan is only
    # valid if post-equilibration is false, as is post-equilibration is true the value
    # from before a steady-state simulation should be used, which I can only detect if
    # NaN is set as initial value
    speciemap_problem_ids = replace.(string.(first.(speciemap_problem)), "(t)" => "")
    speciemap_model_ids = replace.(string.(first.(speciemap_model)), "(t)" => "")
    if inplace == true
        u0str = "function compute_u0!(u0::AbstractVector, p::AbstractVector, __post_eq)\n"
    else
        u0str = "function compute_u0(p::AbstractVector, __post_eq)::AbstractVector\n"
    end

    for id in state_ids
        im_problem = findfirst(x -> x == id, speciemap_problem_ids)
        im_model = findfirst(x -> x == id, speciemap_model_ids)
        u0formula_problem = _parse_formula(string(speciemap_problem[im_problem].second),
                                           state_ids, xindices, model_SBML, :u0)
        u0formula_model = _parse_formula(string(speciemap_model[im_model].second),
                                         state_ids, xindices, model_SBML, :u0)
        if u0formula_problem == u0formula_model
            u0str *= "\t$id = $(u0formula_problem)\n"
        else
            u0str *= "\tif isnan($(u0formula_problem)) && __post_eq == false\n"
            u0str *= "\t\t$id = $(u0formula_model)\n\telse\n"
            u0str *= "\t\t$id = $(u0formula_problem)\n\tend\n"
        end
    end

    if inplace == true
        u0str *= "\tu0 .= " * prod(state_ids .* ", ")[1:(end - 2)] * "\n"
    else
        inplace == false
        u0str *= "\treturn [" * prod(state_ids .* ", ")[1:(end - 2)] * "]\n"
    end
    u0str *= "end\n\n"
    return u0str
end

function _get_observable_parameters(formula::String)::Vector{String}
    obsp = [m.match for m in eachmatch(r"observableParameter[0-9]_\w+", formula)] |>
           unique |>
           sort .|>
           string
    return obsp
end

function _get_noise_parameters(formula::String)::Vector{String}
    noisep = [m.match for m in eachmatch(r"noiseParameter[0-9]_\w+", formula)] |>
             unique |>
             sort .|>
             string
    return noisep
end

function _template_obs_sd_parameters(parameters::Vector{String}; obs::Bool)::String
    xget = obs ? "xobservable" : "xnoise"
    if length(parameters) == 0
        return ""
    end
    if length(parameters) == 1
        return "\t\t" * parameters[1] * " = get_obs_sd_parameter($xget, map)[1]\n"
    end
    if length(parameters) > 1
        return "\t\t" * prod(parameters .* ", ") * "= get_obs_sd_parameter($xget, map)\n"
    end
end

function _parse_formula(formula::String, state_ids::Vector{String},
                        xindices::ParameterIndices, model_SBML::SBMLImporter.ModelSBML,
                        type::Symbol)::String
    formula = SBMLImporter.insert_functions(formula, PETAB_FUNCTIONS, PETAB_FUNCTIONS_NAMES)
    # It is possible to have math expressions on the form 3.0a instead of 3.0*a, this makes
    # the parsing harder and is fixed with this regex. The second regex is to adjust
    # for the first regex also incorrectly parsing sciencetific notation
    formula = replace(formula, r"(?<![\w])(\d+\.?\d*)([_a-zA-Z]+)" => s"\1*\2")
    formula = replace(formula, r"(?<![\w])(\d+\.?\d*)\*?([eE][+-]?\d+)" => s"\1*1\2")

    # SBML assignment rules can appear in observable and noise formulas, where they
    # should be inlined
    if type in [:noise, :observable]
        formula = SBMLImporter._inline_assignment_rules(formula, model_SBML)
    end
    if type == :observable
        ids_replace = [:observable => "xobservable", :sys => "p", :nondynamic_mech => "xnondynamic_mech", :petab => "nominal_values"]
    elseif type == :noise
        ids_replace = [:noise => "xnoise", :sys => "p", :nondynamic_mech => "xnondynamic_mech", :petab => "nominal_values"]
    elseif type == :u0
        ids_replace = [:sys => "p"]
    end
    for (idtype, varname) in ids_replace
        for (i, id) in pairs(string.(xindices.xids[idtype]))
            formula = SBMLImporter._replace_variable(formula, id, "$(varname)[$i]")
        end
    end
    for (i, id) in pairs(state_ids)
        formula = SBMLImporter._replace_variable(formula, id, "u[$i]")
    end
    # In PEtab time is given by time, but it is t in Julia. For u0 time is zero
    if type == :u0
        formula = SBMLImporter._replace_variable(formula, "time", "0.0")
    else
        formula = SBMLImporter._replace_variable(formula, "time", "t")
    end
    return formula
end

function _get_formulas_nn(formula, petab_tables::PEtabTables, state_ids::Vector{String}, xindices::ParameterIndices, model_SBML::SBMLImporter.ModelSBML, ml_models::MLModels, type::Symbol)::String
    formula_nn = ""
    mappings_df = petab_tables[:mapping]
    isempty(mappings_df) && return formula_nn
    for (ml_model_id, ml_model) in ml_models
        ml_model.static == true && continue

        output_variables = _get_net_petab_variables(mappings_df, Symbol(ml_model_id), :outputs)
        has_nn_output = false
        for output_variable in output_variables
            if SBMLImporter._replace_variable(formula, output_variable, "") != formula
                has_nn_output = true
            end
        end
        has_nn_output == false && continue
        formula_nn *= _template_nn_formula(ml_model_id, petab_tables, state_ids, xindices, model_SBML, type)
    end
    return formula_nn
end

function _template_nn_formula(ml_model_id::Symbol, petab_tables::PEtabTables, state_ids::Vector{String}, xindices::ParameterIndices, model_SBML::SBMLImporter.ModelSBML, type::Symbol)::String
    mappings_df = petab_tables[:mapping]
    hybridization_df = petab_tables[:hybridization]

    input_variables = _get_net_petab_variables(mappings_df, ml_model_id, :inputs)
    inputs_df = filter(r -> r.targetId in input_variables, hybridization_df)
    input_expressions = inputs_df.targetValue
    inputs = "[" * prod(input_expressions .* ",") * "]"
    inputs = _parse_formula(inputs, state_ids, xindices, model_SBML, type)

    output_variables = _get_net_petab_variables(mappings_df, Symbol(ml_model_id), :outputs)
    outputs = prod(output_variables .* ", ")

    formula = "\n\t\tml_model_$(ml_model_id) = ml_models[:$(ml_model_id)]\n"
    if ml_model_id in xindices.xids[:ml_in_ode]
        formula *= "\t\txnn_$(ml_model_id) = p[:$(ml_model_id)]\n"
    elseif ml_model_id in xindices.xids[:ml_est]
        formula *= "\t\txnn_$(ml_model_id) = xnn[:$(ml_model_id)]\n"
    else
        formula *= "\t\txnn_$(ml_model_id) = xnn_constant[:$(ml_model_id)]\n"
    end
    formula *= "\t\tout, st_$(ml_model_id) = ml_model_$(ml_model_id).model($inputs, xnn_$(ml_model_id), ml_model_$(ml_model_id).st)\n"
    formula *= "\t\t$(outputs) = out\n"
    formula *= "\t\tml_model_$(ml_model_id).st = st_$(ml_model_id)\n"
    return formula
end<|MERGE_RESOLUTION|>--- conflicted
+++ resolved
@@ -1,26 +1,13 @@
-<<<<<<< HEAD
-function parse_observables(modelname::String, paths::Dict{Symbol, String}, sys::ModelSystem, petab_tables::PEtabTables, xindices::ParameterIndices, speciemap, model_SBML::SBMLImporter.ModelSBML, ml_models::MLModels, write_to_file::Bool)::NTuple{4, String}
+function parse_observables(modelname::String, paths::Dict{Symbol, String}, sys::ModelSystem, petab_tables::PEtabTables, xindices::ParameterIndices,
+                           speciemap_problem, speciemap_model, model_SBML::SBMLImporter.ModelSBML, ml_models::MLModels, write_to_file::Bool)::NTuple{4, String}
     state_ids = _get_state_ids(sys)
 
     _hstr = _parse_h(state_ids, xindices, petab_tables, model_SBML, ml_models)
     _σstr = _parse_σ(state_ids, xindices, petab_tables[:observables], model_SBML)
-    _u0str = _parse_u0(speciemap, state_ids, xindices, model_SBML, false)
-    _u0!str = _parse_u0(speciemap, state_ids, xindices, model_SBML, true)
-=======
-function parse_observables(modelname::String, paths::Dict{Symbol, String}, sys::ModelSystem,
-                           observables_df::DataFrame, xindices::ParameterIndices,
-                           speciemap_problem, speciemap_model,
-                           model_SBML::SBMLImporter.ModelSBML,
-                           write_to_file::Bool)::NTuple{4, String}
-    state_ids = _get_state_ids(sys)
-
-    _hstr = _parse_h(state_ids, xindices, observables_df, model_SBML)
-    _σstr = _parse_σ(state_ids, xindices, observables_df, model_SBML)
     _u0str = _parse_u0(speciemap_problem, speciemap_model, state_ids, xindices, model_SBML,
                        false)
     _u0!str = _parse_u0(speciemap_problem, speciemap_model, state_ids, xindices, model_SBML,
                         true)
->>>>>>> aed29b2c
     if write_to_file == true
         pathsave = joinpath(paths[:dirjulia], "$(modelname)_h_sd_u0.jl")
         strwrite = *(_hstr, _u0!str, _u0str, _σstr)
