const MEASUREMENT_COLS = Dict("observableId" => (required = true, types = AbstractString),
                              "simulationConditionId" => (required = true,
                                                          types = AbstractString),
                              "measurement" => (required = true, types = Real),
                              "time" => (required = true, types = Real),
                              "preequilibrationConditionId" => (required = false,
                                                                types = Union{AbstractString,
                                                                              Missing}),
                              "observableParameters" => (required = false,
                                                         types = Union{AbstractString, Real,
                                                                       Missing}),
                              "noiseParameters" => (required = false,
                                                    types = Union{AbstractString, Real,
                                                                  Missing}))

const CONDITIONS_COLS = Dict("conditionId" => (required = true, types = AbstractString))

const PARAMETERS_COLS = Dict("parameterId" => (required = true, types = AbstractString),
                             "parameterScale" => (required = true, types = AbstractString),
                             "lowerBound" => (required = true, types = Union{Real, Missing}),
                             "upperBound" => (required = true, types = Union{Real, Missing}),
                             "nominalValue" => (required = true, types = Real),
                             "estimate" => (required = true, types = Real),
                             "initializationPriorType" => (required = false,
                                                           types = Union{Missing,
                                                                         AbstractString}),
                             "initializationPriorParameters" => (required = false,
                                                                 types = Union{Missing,
                                                                               AbstractString}),
                             "objectivePriorType" => (required = false,
                                                      types = Union{Missing,
                                                                    AbstractString}),
                             "objectivePriorParameters" => (required = false,
                                                            types = Union{Missing,
                                                                          AbstractString}))

const OBSERVABLES_COLS = Dict("observableId" => (required = true, types = AbstractString),
                              "observableFormula" => (required = true,
                                                      types = AbstractString),
                              "noiseFormula" => (required = true,
                                                 types = Union{AbstractString, Real}),
                              "observableTransformation" => (required = false,
                                                             types = Union{AbstractString,
                                                                           Missing}),
                              "noiseDistribution" => (required = false,
                                                      types = Union{AbstractString,
                                                                    Missing}))

<<<<<<< HEAD
const MAPPING_COLS = Dict("netId" => (required = true, types = AbstractString),
                          "ioId" => (required = true, types = AbstractString),
                          "ioValue" => (required = true, types = AbstractString))

const VALID_SCALES = ["lin", "log10", "log"]
=======
const VALID_SCALES = ["lin", "log10", "log", "log2"]
>>>>>>> c9a3cda3

# SBMLImporter is used for parsing functions in the PEtab syntax to Julia syntax
const PETAB_FUNCTIONS = Dict("pow" => SBMLImporter.FunctionSBML(["__x__", "__y__"],
                                                                "(__x__)^(__y__)"))
const PETAB_FUNCTIONS_NAMES = ["pow"]<|MERGE_RESOLUTION|>--- conflicted
+++ resolved
@@ -46,15 +46,7 @@
                                                       types = Union{AbstractString,
                                                                     Missing}))
 
-<<<<<<< HEAD
-const MAPPING_COLS = Dict("netId" => (required = true, types = AbstractString),
-                          "ioId" => (required = true, types = AbstractString),
-                          "ioValue" => (required = true, types = AbstractString))
-
-const VALID_SCALES = ["lin", "log10", "log"]
-=======
 const VALID_SCALES = ["lin", "log10", "log", "log2"]
->>>>>>> c9a3cda3
 
 # SBMLImporter is used for parsing functions in the PEtab syntax to Julia syntax
 const PETAB_FUNCTIONS = Dict("pow" => SBMLImporter.FunctionSBML(["__x__", "__y__"],
