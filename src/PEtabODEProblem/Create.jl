function PEtabODEProblem(petab_model::PEtabModel;
                         ode_solver::Union{Nothing, ODESolver} = nothing,
                         ode_solver_gradient::Union{Nothing, ODESolver} = nothing,
                         ss_solver::Union{Nothing, SteadyStateSolver} = nothing,
                         ss_solver_gradient::Union{Nothing, SteadyStateSolver} = nothing,
                         cost_method::Union{Nothing, Symbol} = :Standard,
                         gradient_method::Union{Nothing, Symbol} = nothing,
                         hessian_method::Union{Nothing, Symbol} = nothing,
                         FIM_method::Union{Nothing, Symbol} = nothing,
                         sparse_jacobian::Union{Nothing, Bool} = nothing,
                         specialize_level = SciMLBase.FullSpecialize,
                         sensealg = nothing,
                         sensealg_ss = nothing,
                         chunksize::Union{Nothing, Int64} = nothing,
                         split_over_conditions::Bool = false,
                         reuse_sensitivities::Bool = false,
                         verbose::Bool = true,
                         custom_parameter_values::Union{Nothing, Dict} = nothing)::PEtabODEProblem
    verbose == true && printstyled("[ Info:", color = 123, bold = true)
    verbose == true && @printf(" Building PEtabODEProblem for %s\n", petab_model.model_name)

    # Sanity check user provided methods
    allowed_cost_methods = [:Standard, :Zygote]
    allowed_gradient_methods = [nothing, :ForwardDiff, :ForwardEquations, :Adjoint, :Zygote]
    allowed_hessian_methods = [nothing, :ForwardDiff, :BlockForwardDiff, :GaussNewton]
    allowed_FIM_methods = [nothing, :ForwardDiff, :GaussNewton]
    @assert cost_method ∈ allowed_cost_methods "Allowed cost methods are "*
                                               string(allowed_cost_methods)*" not "*
                                               string(cost_method)
    @assert gradient_method ∈ allowed_gradient_methods "Allowed gradient methods are "*
                                                       string(allowed_gradient_methods)*
                                                       " not "*string(gradient_method)
    @assert hessian_method ∈ allowed_hessian_methods "Allowed hessian methods are "*
                                                     string(allowed_hessian_methods)*
                                                     " not "*string(hessian_method)
    @assert FIM_method ∈ allowed_FIM_methods "Allowed FIM methods are "*
                                             string(allowed_FIM_methods)*" not "*
                                             string(FIM_method)

    if gradient_method === :Adjoint
        @assert "SciMLSensitivity" ∈ string.(values(Base.loaded_modules)) "To use adjoint sensitivity analysis SciMLSensitivity must be loaded"
    end
    if gradient_method === :Zygote
        @assert "Zygote" ∈ string.(values(Base.loaded_modules)) "To use Zygote automatic differantiation Zygote must be loaded"
        @assert "SciMLSensitivity" ∈ string.(values(Base.loaded_modules)) "To use Zygote automatic differantiation SciMLSensitivity must be loaded"
    end

    # Structs to bookep parameters, measurements, observations etc...
    experimental_conditions, measurements_data, parameters_data, observables_data = read_petab_files(petab_model)
    parameter_info = process_parameters(parameters_data,
                                        custom_parameter_values = custom_parameter_values)
    measurement_info = process_measurements(measurements_data, observables_data)
    θ_indices = compute_θ_indices(parameter_info, measurement_info, petab_model)
    prior_info = process_priors(θ_indices, parameters_data)
    # For computing nllh an empty PriorInfo set is assumed
    prior_info_empty = PriorInfo(Dict{Symbol, Function}(),
                                 Dict{Symbol, Distribution{Univariate, Continuous}}(),
                                 Dict{Symbol, Distribution{Univariate, Continuous}}(),
                                 Dict{Symbol, Bool}(), false)

    # In case not specified by the user set ODE, gradient and Hessian options
    nODEs = length(states(petab_model.system_mutated))
    if nODEs ≤ 15 && length(θ_indices.θ_dynamic_names) ≤ 20
        model_size = :Small
    elseif nODEs ≤ 50 && length(θ_indices.θ_dynamic_names) ≤ 69
        model_size = :Medium
    else
        model_size = :Large
    end

    # Select methods for computing Fisher-Information-Matrix (FIM)
    if isnothing(FIM_method) && length(θ_indices.θ_names) ≤ 100
        _FIM_method = :ForwardDiff
    elseif isnothing(FIM_method)
        _FIM_method = :GaussNewton
    else
        _FIM_method = FIM_method
    end

    # In case the user has not provided input, set default values
    _gradient_method = set_gradient_method(gradient_method, model_size, reuse_sensitivities)
    _hessian_method = set_hessian_method(hessian_method, model_size)
    _sensealg = set_sensealg(sensealg, Val(_gradient_method))
    _ode_solver = set_ODESolver(ode_solver, model_size, _gradient_method)
    _ode_solver_gradient = isnothing(ode_solver_gradient) ? deepcopy(_ode_solver) :
                           ode_solver_gradient
    __ss_solver = set_SteadyStateSolver(ss_solver, _ode_solver)
    __ss_solver_gradient = isnothing(ss_solver_gradient) ? deepcopy(__ss_solver) :
                           ss_solver_gradient
    _sparse_jacobian = !isnothing(sparse_jacobian) ? sparse_jacobian :
                       (model_size === :Large ? true : false)

    simulation_info = process_simulationinfo(petab_model, measurement_info,
                                             sensealg = _sensealg)

    # The time-span 5e3 is overwritten when performing forward simulations. As we solve an expanded system with the forward
    # equations, we need a seperate problem for it
    verbose == true && printstyled("[ Info:", color = 123, bold = true)
    verbose == true && @printf(" Building ODEProblem from ODESystem ...")
    time_take = @elapsed begin
        # Set model parameter values to those in the PeTab parameter to ensure correct constant parameters
        set_parameters_to_file_values!(petab_model.parameter_map, petab_model.state_map,
                                       parameter_info)
        if petab_model.system_mutated isa ODESystem && petab_model.defined_in_julia == false
            __ode_problem = ODEProblem{true, specialize_level}(petab_model.system_mutated,
                                                               petab_model.state_map,
                                                               [0.0, 5e3],
                                                               petab_model.parameter_map,
                                                               jac = true,
                                                               sparse = _sparse_jacobian)
        else
            # For reaction systems this bugs out if I try to set specialize_level (specifially state-map and parameter-map are not
            # made into vectors)
            __ode_problem = ODEProblem(petab_model.system_mutated,
                                       zeros(Float64, length(petab_model.state_map)),
                                       [0.0, 5e3], petab_model.parameter_map, jac = true,
                                       sparse = _sparse_jacobian)
        end
        _ode_problem = remake(__ode_problem, p = convert.(Float64, __ode_problem.p),
                              u0 = convert.(Float64, __ode_problem.u0))
    end
    verbose == true && @printf(" done. Time = %.1e\n", time_take)

    # Needed to properly initalise steady-state solver options with model Jacobian etc...
    _ss_solver = _get_steady_state_solver(__ss_solver, _ode_problem,
                                          _ode_solver.abstol * 100,
                                          _ode_solver.reltol * 100, _ode_solver.maxiters)
    _ss_solver_gradient = _get_steady_state_solver(__ss_solver_gradient, _ode_problem,
                                                   _ode_solver_gradient.abstol * 100,
                                                   _ode_solver_gradient.reltol * 100,
                                                   _ode_solver_gradient.maxiters)

    # Cache to avoid to many allocations
    petab_ODE_cache = PEtabODEProblemCache(_gradient_method, _hessian_method, _FIM_method,
                                           petab_model,
                                           _sensealg, measurement_info, simulation_info,
                                           θ_indices, chunksize)
    petab_ODESolver_cache = PEtabODESolverCache(_gradient_method, _hessian_method,
                                                petab_model, simulation_info,
                                                θ_indices, chunksize)

    # To get multiple dispatch to work correctly when choosing cost and or gradient methods with extensions
    _cost_method = cost_method === :Zygote ? Val(:Zygote) : cost_method
    __gradient_method = _gradient_method === :Zygote ? Val(:Zygote) : _gradient_method

    # The cost (likelihood) can either be computed in the standard way or the Zygote way. The second consumes more
    # memory as in-place mutations are not compatible with Zygote
    verbose == true && printstyled("[ Info:", color = 123, bold = true)
    verbose == true &&
        print(" Building cost function for method ", string(cost_method), " ...")
    b_build = @elapsed begin
        compute_cost = create_cost_function(_cost_method, _ode_problem, _ode_solver,
                                            _ss_solver,
                                            petab_ODE_cache, petab_ODESolver_cache,
                                            petab_model,
                                            simulation_info, θ_indices, measurement_info,
                                            parameter_info,
                                            prior_info, _sensealg, false)
        compute_nllh = create_cost_function(_cost_method, _ode_problem, _ode_solver,
                                            _ss_solver,
                                            petab_ODE_cache, petab_ODESolver_cache,
                                            petab_model,
                                            simulation_info, θ_indices, measurement_info,
                                            parameter_info,
                                            prior_info_empty, _sensealg, false)
    end
    verbose == true && @printf(" done. Time = %.1e\n", b_build)

    # The gradient can either be computed via autodiff, forward sensitivity equations, adjoint
    # sensitivity equations and Zygote
    verbose == true && printstyled("[ Info:", color = 123, bold = true)
    verbose == true &&
        print(" Building gradient function for method ", string(_gradient_method), " ...")
    _ode_problemGradient = gradient_method === :ForwardEquations ?
                           get_ODE_forward_equations(_ode_problem, sensealg) :
                           get_ODE_forward_equations(_ode_problem, :NoSpecialProblem)
    b_build = @elapsed begin
        compute_gradient!, compute_gradient = create_gradient_function(__gradient_method,
                                                                       _ode_problemGradient,
                                                                       _ode_solver_gradient,
                                                                       _ss_solver_gradient,
                                                                       petab_ODE_cache,
                                                                       petab_ODESolver_cache,
                                                                       petab_model,
                                                                       simulation_info,
                                                                       θ_indices,
                                                                       measurement_info,
                                                                       parameter_info,
                                                                       _sensealg,
                                                                       prior_info,
                                                                       chunksize = chunksize,
                                                                       split_over_conditions = split_over_conditions,
                                                                       sensealg_ss = sensealg_ss)
        compute_gradient_nllh!, compute_gradient_nllh = create_gradient_function(__gradient_method,
                                                                                 _ode_problemGradient,
                                                                                 _ode_solver_gradient,
                                                                                 _ss_solver_gradient,
                                                                                 petab_ODE_cache,
                                                                                 petab_ODESolver_cache,
                                                                                 petab_model,
                                                                                 simulation_info,
                                                                                 θ_indices,
                                                                                 measurement_info,
                                                                                 parameter_info,
                                                                                 _sensealg,
                                                                                 prior_info_empty,
                                                                                 chunksize = chunksize,
                                                                                 split_over_conditions = split_over_conditions,
                                                                                 sensealg_ss = sensealg_ss)
    end
    verbose == true && @printf(" done. Time = %.1e\n", b_build)

    # The Hessian can either be computed via automatic differentation, or approximated via a block approximation or the
    # Gauss Newton method
    verbose == true && printstyled("[ Info:", color = 123, bold = true)
    verbose == true &&
        print(" Building hessian function for method ", string(_hessian_method), " ...")
    b_build = @elapsed begin
        compute_hessian!, compute_hessian = create_hessian_function(_hessian_method,
                                                                    _ode_problem,
                                                                    _ode_solver, _ss_solver,
                                                                    petab_ODE_cache,
                                                                    petab_ODESolver_cache,
                                                                    petab_model,
                                                                    simulation_info,
                                                                    θ_indices,
                                                                    measurement_info,
                                                                    parameter_info,
                                                                    prior_info, chunksize,
                                                                    split_over_conditions = split_over_conditions,
                                                                    reuse_sensitivities = reuse_sensitivities)
    end
    verbose == true && @printf(" done. Time = %.1e\n", b_build)

    # Fisher-Information-Matrix to use for practical identifiabillity analysis
    compute_FIM!, compute_FIM = create_hessian_function(_FIM_method, _ode_problem,
                                                        _ode_solver, _ss_solver,
                                                        petab_ODE_cache,
                                                        petab_ODESolver_cache, petab_model,
                                                        simulation_info, θ_indices,
                                                        measurement_info, parameter_info,
                                                        prior_info, chunksize,
                                                        split_over_conditions = false,
                                                        reuse_sensitivities = false)

    # Additional functions useful for analysing parameter estimation performance
    compute_chi2 = (θ; as_array = false) -> begin
        _ = compute_cost(θ)
        if as_array == false
            return sum(measurement_info.chi2_values)
        else
            return measurement_info.chi2_values
        end
    end
    compute_residuals = (θ; as_array = false) -> begin
        _ = compute_cost(θ)
        if as_array == false
            return sum(measurement_info.residuals)
        else
            return measurement_info.residuals
        end
    end
    compute_simulated_values = (θ) -> begin
        _ = compute_cost(θ)
        return measurement_info.simulated_values
    end

    # Computing nllh along with the gradient is needed for efficient Bayesian
    # inference, as for example AdvancedHMC.jl needs both nllh and gradient
    # in its evaluations.
    compute_nllh_and_gradient = create_nllh_gradient_function(_gradient_method,
                                                              compute_gradient_nllh,
                                                              petab_ODE_cache, petab_model,
                                                              simulation_info,
                                                              θ_indices, measurement_info,
                                                              parameter_info)

    # Extract bounds and nominal parameter values
    θ_names = θ_indices.θ_names
    lower_bounds = [parameter_info.lower_bounds[findfirst(x -> x == θ_names[i],
                                                          parameter_info.parameter_id)]
                    for i in eachindex(θ_names)]
    upper_bounds = [parameter_info.upper_bounds[findfirst(x -> x == θ_names[i],
                                                          parameter_info.parameter_id)]
                    for i in eachindex(θ_names)]
    θ_nominal = [parameter_info.nominal_value[findfirst(x -> x == θ_names[i],
                                                        parameter_info.parameter_id)]
                 for i in eachindex(θ_names)]
    transformθ!(lower_bounds, θ_names, θ_indices, reverse_transform = true)
    transformθ!(upper_bounds, θ_names, θ_indices, reverse_transform = true)
    θ_nominalT = transformθ(θ_nominal, θ_names, θ_indices, reverse_transform = true)

    petab_problem = PEtabODEProblem(compute_cost,
                                    compute_nllh,
                                    compute_chi2,
                                    compute_gradient!,
                                    compute_gradient,
                                    compute_gradient_nllh!,
                                    compute_gradient_nllh,
                                    compute_hessian!,
                                    compute_hessian,
                                    compute_FIM!,
                                    compute_FIM,
                                    compute_nllh_and_gradient,
                                    compute_simulated_values,
                                    compute_residuals,
                                    cost_method,
                                    _gradient_method,
                                    Symbol(_hessian_method),
                                    _FIM_method,
                                    Int64(length(θ_names)),
                                    θ_names,
                                    θ_nominal,
                                    θ_nominalT,
                                    lower_bounds,
                                    upper_bounds,
                                    petab_model,
                                    _ode_solver,
                                    _ode_solver_gradient,
                                    _ss_solver,
                                    _ss_solver_gradient,
                                    θ_indices,
                                    simulation_info,
                                    _ode_problem,
                                    split_over_conditions,
                                    prior_info,
                                    parameter_info,
                                    petab_ODE_cache,
                                    measurement_info)
    return petab_problem
end

function create_cost_function(which_method::Symbol,
                              ode_problem::ODEProblem,
                              ode_solver::ODESolver,
                              ss_solver::SteadyStateSolver,
                              petab_ODE_cache::PEtabODEProblemCache,
                              petab_ODESolver_cache::PEtabODESolverCache,
                              petab_model::PEtabModel,
                              simulation_info::SimulationInfo,
                              θ_indices::ParameterIndices,
                              measurement_info::MeasurementsInfo,
                              parameter_info::ParametersInfo,
                              prior_info::PriorInfo,
                              sensealg,
                              compute_residuals)
    __compute_cost = let ode_problem = ode_problem, ode_solver = ode_solver,
        ss_solver = ss_solver,
        petab_model = petab_model, simulation_info = simulation_info, θ_indices = θ_indices,
        measurement_info = measurement_info, parameter_info = parameter_info,
        prior_info = prior_info,
        petab_ODE_cache = petab_ODE_cache, petab_ODESolver_cache = petab_ODESolver_cache,
        compute_residuals = compute_residuals

        (θ_est) -> compute_cost(θ_est,
                                ode_problem,
                                ode_solver,
                                ss_solver,
                                petab_model,
                                simulation_info,
                                θ_indices,
                                measurement_info,
                                parameter_info,
                                prior_info,
                                petab_ODE_cache,
                                petab_ODESolver_cache,
                                [:all],
                                true,
                                false,
                                compute_residuals)
    end

    return __compute_cost
end

function create_gradient_function(which_method::Symbol,
                                  ode_problem::ODEProblem,
                                  ode_solver::ODESolver,
                                  ss_solver::SteadyStateSolver,
                                  petab_ODE_cache::PEtabODEProblemCache,
                                  petab_ODESolver_cache::PEtabODESolverCache,
                                  petab_model::PEtabModel,
                                  simulation_info::SimulationInfo,
                                  θ_indices::ParameterIndices,
                                  measurement_info::MeasurementsInfo,
                                  parameter_info::ParametersInfo,
                                  sensealg,
                                  prior_info::PriorInfo;
                                  chunksize::Union{Nothing, Int64} = nothing,
                                  sensealg_ss = nothing,
                                  split_over_conditions::Bool = false)
    @unpack θ_dynamic, θ_sd, θ_observable, θ_non_dynamic = petab_ODE_cache

    if which_method == :ForwardDiff
        iθ_sd, iθ_observable, iθ_non_dynamic, iθ_not_ode = get_index_parameters_not_ODE(θ_indices)
        compute_cost_θ_not_ODE = let petab_model = petab_model,
            simulation_info = simulation_info, θ_indices = θ_indices,
            measurement_info = measurement_info, parameter_info = parameter_info,
            petab_ODE_cache = petab_ODE_cache, iθ_sd = iθ_sd, iθ_observable = iθ_observable,
            iθ_non_dynamic = iθ_non_dynamic

            (x) -> compute_cost_not_solve_ODE(x[iθ_sd],
                                              x[iθ_observable],
                                              x[iθ_non_dynamic],
                                              petab_model,
                                              simulation_info,
                                              θ_indices,
                                              measurement_info,
                                              parameter_info,
                                              petab_ODE_cache,
                                              exp_id_solve = [:all],
                                              compute_gradient_not_solve_autodiff = true)
        end

        if split_over_conditions == false

            # Compute gradient for parameters which are a part of the ODE-system (dynamic parameters)
            compute_cost_θ_dynamic = let θ_sd = θ_sd, θ_observable = θ_observable,
                θ_non_dynamic = θ_non_dynamic,
                ode_problem = ode_problem, ss_solver = ss_solver, petab_model = petab_model,
                simulation_info = simulation_info, θ_indices = θ_indices,
                measurement_info = measurement_info, parameter_info = parameter_info,
                petab_ODE_cache = petab_ODE_cache,
                petab_ODESolver_cache = petab_ODESolver_cache

                (x) -> compute_cost_solve_ODE(x,
                                              θ_sd,
                                              θ_observable,
                                              θ_non_dynamic,
                                              ode_problem,
                                              ode_solver,
                                              ss_solver,
                                              petab_model,
                                              simulation_info,
                                              θ_indices,
                                              measurement_info,
                                              parameter_info,
                                              petab_ODE_cache,
                                              petab_ODESolver_cache,
                                              compute_gradient_θ_dynamic = true,
                                              exp_id_solve = [:all])
            end

            _chunksize = isnothing(chunksize) ? ForwardDiff.Chunk(θ_dynamic) :
                         ForwardDiff.Chunk(chunksize)
            cfg = ForwardDiff.GradientConfig(compute_cost_θ_dynamic, θ_dynamic, _chunksize)
            _compute_gradient! = let compute_cost_θ_not_ODE = compute_cost_θ_not_ODE,
                compute_cost_θ_dynamic = compute_cost_θ_dynamic,
                petab_ODE_cache = petab_ODE_cache, cfg = cfg,
                simulation_info = simulation_info,
                θ_indices = θ_indices, prior_info = prior_info

                (gradient, θ; isremade = false) -> compute_gradient_autodiff!(gradient,
                                                                              θ,
                                                                              compute_cost_θ_not_ODE,
                                                                              compute_cost_θ_dynamic,
                                                                              petab_ODE_cache,
                                                                              cfg,
                                                                              simulation_info,
                                                                              θ_indices,
                                                                              prior_info;
                                                                              isremade = isremade)
            end
        end

        if split_over_conditions == true
            compute_cost_θ_dynamic = let θ_sd = θ_sd, θ_observable = θ_observable,
                θ_non_dynamic = θ_non_dynamic,
                ode_problem = ode_problem, ode_solver = ode_solver, ss_solver = ss_solver,
                petab_model = petab_model, simulation_info = simulation_info,
                θ_indices = θ_indices,
                measurement_info = measurement_info, parameter_info = parameter_info,
                petab_ODE_cache = petab_ODE_cache,
                petab_ODESolver_cache = petab_ODESolver_cache

                (x, _exp_id_solve) -> compute_cost_solve_ODE(x,
                                                             θ_sd,
                                                             θ_observable,
                                                             θ_non_dynamic,
                                                             ode_problem,
                                                             ode_solver,
                                                             ss_solver,
                                                             petab_model,
                                                             simulation_info,
                                                             θ_indices,
                                                             measurement_info,
                                                             parameter_info,
                                                             petab_ODE_cache,
                                                             petab_ODESolver_cache,
                                                             compute_gradient_θ_dynamic = true,
                                                             exp_id_solve = _exp_id_solve)
            end

            _compute_gradient! = let compute_cost_θ_not_ODE = compute_cost_θ_not_ODE,
                compute_cost_θ_dynamic = compute_cost_θ_dynamic,
                petab_ODE_cache = petab_ODE_cache, simulation_info = simulation_info,
                θ_indices = θ_indices, prior_info = prior_info

                (gradient, θ) -> compute_gradient_autodiff_split!(gradient,
                                                                  θ,
                                                                  compute_cost_θ_not_ODE,
                                                                  compute_cost_θ_dynamic,
                                                                  petab_ODE_cache,
                                                                  simulation_info,
                                                                  θ_indices,
                                                                  prior_info)
            end
        end
    end

    if which_method === :ForwardEquations
        _chunksize = isnothing(chunksize) ? ForwardDiff.Chunk(θ_dynamic) :
                     ForwardDiff.Chunk(chunksize)
        if sensealg === :ForwardDiff && split_over_conditions == false
            _solve_ode_all_conditions! = let petab_ODESolver_cache = petab_ODESolver_cache,
                sol_derivative = simulation_info.ode_sols_derivatives,
                ode_problem = ode_problem, petab_model = petab_model,
                simulation_info = simulation_info, ode_solver = ode_solver,
                ss_solver = ss_solver, θ_indices = θ_indices,
                petab_ODE_cache = petab_ODE_cache

                (sols, θ) -> solve_ode_all_conditions!(sols,
                                                       θ,
                                                       petab_ODESolver_cache,
                                                       sol_derivative,
                                                       ode_problem,
                                                       petab_model,
                                                       simulation_info,
                                                       ode_solver,
                                                       ss_solver,
                                                       θ_indices,
                                                       petab_ODE_cache,
                                                       save_at_observed_t = true,
                                                       exp_id_solve = [:all],
                                                       compute_forward_sensitivites_ad = true)
            end
            cfg = ForwardDiff.JacobianConfig(_solve_ode_all_conditions!,
                                             petab_ODE_cache.sol_values,
                                             petab_ODE_cache.θ_dynamic, _chunksize)
        end

        if sensealg === :ForwardDiff && split_over_conditions == true
            _solve_ode_all_conditions! = let petab_ODESolver_cache = petab_ODESolver_cache,
                sol_derivative = simulation_info.ode_sols_derivatives,
                ode_problem = ode_problem, petab_model = petab_model,
                simulation_info = simulation_info, ode_solver = ode_solver,
                ss_solver = ss_solver, θ_indices = θ_indices,
                petab_ODE_cache = petab_ODE_cache

                (sols, θ, _id) -> solve_ode_all_conditions!(sols,
                                                            θ,
                                                            petab_ODESolver_cache,
                                                            sol_derivative,
                                                            ode_problem,
                                                            petab_model,
                                                            simulation_info,
                                                            ode_solver,
                                                            ss_solver,
                                                            θ_indices,
                                                            petab_ODE_cache,
                                                            save_at_observed_t = true,
                                                            exp_id_solve = _id,
                                                            compute_forward_sensitivites_ad = true)
            end
            cfg = ForwardDiff.JacobianConfig(_solve_ode_all_conditions!,
                                             petab_ODE_cache.sol_values,
                                             petab_ODE_cache.θ_dynamic, _chunksize)
        end

        if sensealg != :ForwardDiff
            _solve_ode_all_conditions! = let petab_ODESolver_cache = petab_ODESolver_cache,
                simulation_info = simulation_info,
                θ_indices = θ_indices, ode_solver = ode_solver, ss_solver = ss_solver

                (sols, oprob, θ_dyn, _id) -> solve_ode_all_conditions!(sols,
                                                                       oprob,
                                                                       petab_model,
                                                                       θ_dyn,
                                                                       petab_ODESolver_cache,
                                                                       simulation_info,
                                                                       θ_indices,
                                                                       ode_solver,
                                                                       ss_solver,
                                                                       save_at_observed_t = true,
                                                                       exp_id_solve = _id,
                                                                       compute_forward_sensitivites = true)
            end
            cfg = nothing
        end

        iθ_sd, iθ_observable, iθ_non_dynamic, iθ_not_ode = get_index_parameters_not_ODE(θ_indices)
        compute_cost_θ_not_ODE = let petab_model = petab_model,
            simulation_info = simulation_info, θ_indices = θ_indices,
            measurement_info = measurement_info, parameter_info = parameter_info,
            petab_ODE_cache = petab_ODE_cache, iθ_sd = iθ_sd, iθ_observable = iθ_observable,
            iθ_non_dynamic = iθ_non_dynamic

            (x) -> compute_cost_not_solve_ODE(x[iθ_sd],
                                              x[iθ_observable],
                                              x[iθ_non_dynamic],
                                              petab_model,
                                              simulation_info,
                                              θ_indices,
                                              measurement_info,
                                              parameter_info,
                                              petab_ODE_cache,
                                              exp_id_solve = [:all],
                                              compute_gradient_not_solve_forward = true)
        end

        _compute_gradient! = let petab_model = petab_model, ode_problem = ode_problem,
            sensealg = sensealg, compute_cost_θ_not_ODE = compute_cost_θ_not_ODE,
            simulation_info = simulation_info, θ_indices = θ_indices,
            measurement_info = measurement_info,
            parameter_info = parameter_info,
            _solve_ode_all_conditions! = _solve_ode_all_conditions!,
            prior_info = prior_info, cfg = cfg, petab_ODE_cache = petab_ODE_cache,
            split_over_conditions = split_over_conditions

            (g, θ; isremade = false) -> compute_gradient_forward_equations!(g,
                                                                            θ,
                                                                            compute_cost_θ_not_ODE,
                                                                            petab_model,
                                                                            ode_problem,
                                                                            sensealg,
                                                                            simulation_info,
                                                                            θ_indices,
                                                                            measurement_info,
                                                                            parameter_info,
                                                                            _solve_ode_all_conditions!,
                                                                            prior_info,
                                                                            cfg,
                                                                            petab_ODE_cache,
<<<<<<< HEAD
                                                                            exp_id_solve = [
                                                                                :all
                                                                            ],
=======
                                                                            exp_id_solve = [:all],
>>>>>>> 536198d4
                                                                            split_over_conditions = split_over_conditions,
                                                                            isremade = isremade)
        end
    end

    compute_gradient = let _compute_gradient! = _compute_gradient!
        (θ) -> begin
            gradient = zeros(Float64, length(θ))
            _compute_gradient!(gradient, θ)
            return gradient
        end
    end

    return _compute_gradient!, compute_gradient
end

function create_hessian_function(which_method::Symbol,
                                 ode_problem::ODEProblem,
                                 ode_solver::ODESolver,
                                 ss_solver::SteadyStateSolver,
                                 petab_ODE_cache::PEtabODEProblemCache,
                                 petab_ODESolver_cache::PEtabODESolverCache,
                                 petab_model::PEtabModel,
                                 simulation_info::SimulationInfo,
                                 θ_indices::ParameterIndices,
                                 measurement_info::MeasurementsInfo,
                                 parameter_info::ParametersInfo,
                                 prior_info::PriorInfo,
                                 chunksize::Union{Nothing, Int64};
                                 reuse_sensitivities::Bool = false,
                                 split_over_conditions::Bool = false,
                                 return_jacobian::Bool = false)
    @unpack θ_dynamic, θ_sd, θ_observable, θ_non_dynamic = petab_ODE_cache

    if which_method === :ForwardDiff
        if split_over_conditions == false
            _eval_hessian = let ode_problem = ode_problem, ode_solver = ode_solver,
                ss_solver = ss_solver,
                petab_model = petab_model, simulation_info = simulation_info,
                θ_indices = θ_indices,
                measurement_info = measurement_info, parameter_info = parameter_info,
                prior_info = prior_info,
                petab_ODE_cache = petab_ODE_cache,
                petab_ODESolver_cache = petab_ODESolver_cache

                (θ) -> compute_cost(θ,
                                    ode_problem,
                                    ode_solver,
                                    ss_solver,
                                    petab_model,
                                    simulation_info,
                                    θ_indices,
                                    measurement_info,
                                    parameter_info,
                                    prior_info,
                                    petab_ODE_cache,
                                    petab_ODESolver_cache,
                                    [:all],
                                    false,
                                    true,
                                    false)
            end

            _chunksize = isnothing(chunksize) ?
                         ForwardDiff.Chunk(zeros(length(θ_indices.θ_names))) :
                         ForwardDiff.Chunk(chunksize)
            cfg = ForwardDiff.HessianConfig(_eval_hessian, zeros(length(θ_indices.θ_names)),
                                            _chunksize)

            _compute_hessian! = let _eval_hessian = _eval_hessian, cfg = cfg,
                simulation_info = simulation_info,
                θ_indices = θ_indices, prior_info = prior_info

                (hessian, θ) -> compute_hessian!(hessian,
                                                 θ,
                                                 _eval_hessian,
                                                 cfg,
                                                 simulation_info,
                                                 θ_indices,
                                                 prior_info)
            end
        end

        if split_over_conditions == true
            _eval_hessian = let ode_problem = ode_problem, ode_solver = ode_solver,
                ss_solver = ss_solver, petab_model = petab_model,
                simulation_info = simulation_info, θ_indices = θ_indices,
                measurement_info = measurement_info,
                parameter_info = parameter_info, prior_info,
                petab_ODE_cache = petab_ODE_cache,
                petab_ODESolver_cache = petab_ODESolver_cache,
                petab_ODE_cache = petab_ODE_cache

                (θ, _id) -> compute_cost(θ,
                                         ode_problem,
                                         ode_solver,
                                         ss_solver,
                                         petab_model,
                                         simulation_info,
                                         θ_indices,
                                         measurement_info,
                                         parameter_info,
                                         prior_info,
                                         petab_ODE_cache,
                                         petab_ODESolver_cache,
                                         _id,
                                         false,
                                         true,
                                         false)
            end

            _compute_hessian! = let _eval_hessian = _eval_hessian,
                simulation_info = simulation_info,
                θ_indices = θ_indices, prior_info = prior_info

                (hessian, θ_est) -> compute_hessian_split!(hessian,
                                                           θ,
                                                           _eval_hessian,
                                                           simulation_info,
                                                           θ_indices,
                                                           prior_info)
            end
        end
    end

    # Functions needed for mapping θ_est to the ODE problem, and then for solving said ODE-system
    if which_method === :BlockForwardDiff
        iθ_sd, iθ_observable, iθ_non_dynamic, iθ_not_ode = get_index_parameters_not_ODE(θ_indices)
        compute_cost_θ_not_ODE = let iθ_sd = iθ_sd, iθ_observable = iθ_observable,
            iθ_non_dynamic = iθ_non_dynamic,
            petab_model = petab_model, simulation_info = simulation_info,
            θ_indices = θ_indices,
            measurement_info = measurement_info, parameter_info = parameter_info,
            petab_ODE_cache = petab_ODE_cache

            (x) -> compute_cost_not_solve_ODE(x[iθ_sd],
                                              x[iθ_observable],
                                              x[iθ_non_dynamic],
                                              petab_model,
                                              simulation_info,
                                              θ_indices,
                                              measurement_info,
                                              parameter_info,
                                              petab_ODE_cache,
                                              exp_id_solve = [:all],
                                              compute_gradient_not_solve_autodiff = true)
        end

        if split_over_conditions == false
            compute_cost_θ_dynamic = let θ_sd = θ_sd, θ_observable = θ_observable,
                θ_non_dynamic = θ_non_dynamic,
                ode_problem = ode_problem, ode_solver = ode_solver, ss_solver = ss_solver,
                petab_model = petab_model, simulation_info = simulation_info,
                θ_indices = θ_indices,
                measurement_info = measurement_info, parameter_info = parameter_info,
                petab_ODE_cache = petab_ODE_cache,
                petab_ODESolver_cache = petab_ODESolver_cache

                (x) -> compute_cost_solve_ODE(x,
                                              θ_sd,
                                              θ_observable,
                                              θ_non_dynamic,
                                              ode_problem,
                                              ode_solver,
                                              ss_solver,
                                              petab_model,
                                              simulation_info,
                                              θ_indices,
                                              measurement_info,
                                              parameter_info,
                                              petab_ODE_cache,
                                              petab_ODESolver_cache,
                                              compute_gradient_θ_dynamic = true,
                                              exp_id_solve = [:all])
            end

            _chunksize = isnothing(chunksize) ? ForwardDiff.Chunk(θ_dynamic) :
                         ForwardDiff.Chunk(chunksize)
            cfg = ForwardDiff.HessianConfig(compute_cost_θ_dynamic, θ_dynamic, _chunksize)

            _compute_hessian! = let compute_cost_θ_not_ODE = compute_cost_θ_not_ODE,
                compute_cost_θ_dynamic = compute_cost_θ_dynamic,
                petab_ODE_cache = petab_ODE_cache, cfg = cfg,
                simulation_info = simulation_info,
                θ_indices = θ_indices, prior_info = prior_info

                (hessian, θ_est) -> compute_hessian_block!(hessian,
                                                           θ_est,
                                                           compute_cost_θ_not_ODE,
                                                           compute_cost_θ_dynamic,
                                                           petab_ODE_cache,
                                                           cfg,
                                                           simulation_info,
                                                           θ_indices,
                                                           prior_info,
                                                           exp_id_solve = [:all])
            end
        end

        if split_over_conditions == true
            compute_cost_θ_dynamic = let θ_sd = θ_sd, θ_observable = θ_observable,
                θ_non_dynamic = θ_non_dynamic,
                ode_problem = ode_problem, ode_solver = ode_solver, ss_solver = ss_solver,
                petab_model = petab_model, simulation_info = simulation_info,
                θ_indices = θ_indices,
                measurement_info = measurement_info, parameter_info = parameter_info,
                petab_ODE_cache = petab_ODE_cache,
                petab_ODESolver_cache = petab_ODESolver_cache

                (x, _id) -> compute_cost_solve_ODE(x,
                                                   θ_sd,
                                                   θ_observable,
                                                   θ_non_dynamic,
                                                   ode_problem,
                                                   ode_solver,
                                                   ss_solver,
                                                   petab_model,
                                                   simulation_info,
                                                   θ_indices,
                                                   measurement_info,
                                                   parameter_info,
                                                   petab_ODE_cache,
                                                   petab_ODESolver_cache,
                                                   compute_gradient_θ_dynamic = true,
                                                   exp_id_solve = _id)
            end

            _compute_hessian! = let compute_cost_θ_not_ODE = compute_cost_θ_not_ODE,
                compute_cost_θ_dynamic = compute_cost_θ_dynamic,
                petab_ODE_cache = petab_ODE_cache, simulation_info = simulation_info,
                θ_indices, prior_info = prior_info

                (hessian, θ_est) -> compute_hessian_block_split!(hessian,
                                                                 θ_est,
                                                                 compute_cost_θ_not_ODE,
                                                                 compute_cost_θ_dynamic,
                                                                 petab_ODE_cache,
                                                                 simulation_info,
                                                                 θ_indices,
                                                                 prior_info,
                                                                 exp_id_solve = [:all])
            end
        end
    end

    if which_method == :GaussNewton
        if split_over_conditions == false
            _solve_ode_all_conditions! = let petab_ODESolver_cache = petab_ODESolver_cache,
                sols_derivatives = simulation_info.ode_sols_derivatives,
                ode_problem = ode_problem, simulation_info = simulation_info,
                ode_solver = ode_solver,
                ss_solver = ss_solver, θ_indices = θ_indices,
                petab_ODE_cache = petab_ODE_cache

                (sols, θ) -> solve_ode_all_conditions!(sols,
                                                       θ,
                                                       petab_ODESolver_cache,
                                                       sols_derivatives,
                                                       ode_problem,
                                                       petab_model,
                                                       simulation_info,
                                                       ode_solver,
                                                       ss_solver,
                                                       θ_indices,
                                                       petab_ODE_cache,
                                                       save_at_observed_t = true,
                                                       exp_id_solve = [:all],
                                                       compute_forward_sensitivites_ad = true)
            end
        else
            _solve_ode_all_conditions! = let petab_ODESolver_cache = petab_ODESolver_cache,
                sols_derivatives = simulation_info.ode_sols_derivatives,
                ode_problem = ode_problem, simulation_info = simulation_info,
                ode_solver = ode_solver,
                ss_solver = ss_solver, θ_indices = θ_indices,
                petab_ODE_cache = petab_ODE_cache

                (sols, θ, _id) -> solve_ode_all_conditions!(sols,
                                                            θ,
                                                            petab_ODESolver_cache,
                                                            sols_derivatives,
                                                            ode_problem,
                                                            petab_model,
                                                            simulation_info,
                                                            ode_solver,
                                                            ss_solver,
                                                            θ_indices,
                                                            petab_ODE_cache,
                                                            save_at_observed_t = true,
                                                            exp_id_solve = _id,
                                                            compute_forward_sensitivites_ad = true)
            end
        end

        _chunksize = isnothing(chunksize) ? ForwardDiff.Chunk(petab_ODE_cache.θ_dynamic) :
                     ForwardDiff.Chunk(chunksize)
        cfg = cfg = ForwardDiff.JacobianConfig(_solve_ode_all_conditions!,
                                               petab_ODE_cache.sol_values,
                                               petab_ODE_cache.θ_dynamic, _chunksize)

        iθ_sd, iθ_observable, iθ_non_dynamic, iθ_not_ode = get_index_parameters_not_ODE(θ_indices)
        _compute_residuals_not_solve_ode! = let θ_sd = θ_sd, θ_observable = θ_observable,
            θ_non_dynamic = θ_non_dynamic,
            petab_model = petab_model, simulation_info = simulation_info,
            θ_indices = θ_indices, measurement_info = measurement_info,
            parameter_info = parameter_info, petab_ODE_cache = petab_ODE_cache,
            iθ_observable = iθ_observable,
            iθ_non_dynamic = iθ_non_dynamic, iθ_sd = iθ_sd

            (residuals, θ_not_ode) -> begin
                θ_sd = @view θ_not_ode[iθ_sd]
                θ_observable = @view θ_not_ode[iθ_observable]
                θ_non_dynamic = @view θ_not_ode[iθ_non_dynamic]
                compute_residuals_not_solve_ode!(residuals,
                                                 θ_sd,
                                                 θ_observable,
                                                 θ_non_dynamic,
                                                 petab_model,
                                                 simulation_info,
                                                 θ_indices,
                                                 measurement_info,
                                                 parameter_info,
                                                 petab_ODE_cache;
                                                 exp_id_solve = [:all])
            end
        end

        _θ_not_ode = zeros(eltype(petab_ODE_cache.θ_dynamic), length(iθ_not_ode))
        cfg_not_solve_ode = ForwardDiff.JacobianConfig(_compute_residuals_not_solve_ode!,
                                                       petab_ODE_cache.residuals_gn,
                                                       _θ_not_ode,
                                                       ForwardDiff.Chunk(_θ_not_ode))

        _compute_hessian! = let _compute_residuals_not_solve_ode! = _compute_residuals_not_solve_ode!,
            petab_model = petab_model, simulation_info = simulation_info,
            θ_indices = θ_indices,
            measurement_info = measurement_info, parameter_info = parameter_info,
            _solve_ode_all_conditions! = _solve_ode_all_conditions!,
            prior_info = prior_info, cfg = cfg,
            cfg_not_solve_ode = cfg_not_solve_ode,
            reuse_sensitivities = reuse_sensitivities,
            return_jacobian = return_jacobian, split_over_conditions = split_over_conditions

            (hessian, θ; isremade = false) -> compute_GaussNewton_hessian!(hessian,
                                                                           θ,
                                                                           ode_problem,
                                                                           _compute_residuals_not_solve_ode!,
                                                                           petab_model,
                                                                           simulation_info,
                                                                           θ_indices,
                                                                           measurement_info,
                                                                           parameter_info,
                                                                           _solve_ode_all_conditions!,
                                                                           prior_info,
                                                                           cfg,
                                                                           cfg_not_solve_ode,
                                                                           petab_ODE_cache,
<<<<<<< HEAD
                                                                           exp_id_solve = [
                                                                               :all
                                                                           ],
=======
                                                                           exp_id_solve = [:all],
>>>>>>> 536198d4
                                                                           reuse_sensitivities = reuse_sensitivities,
                                                                           return_jacobian = return_jacobian,
                                                                           split_over_conditions = split_over_conditions,
                                                                           isremade = isremade)
        end
    end

    compute_hessian = (θ) -> begin
        hessian = zeros(Float64, length(θ), length(θ))
        _compute_hessian!(hessian, θ)
        return hessian
    end

    return _compute_hessian!, compute_hessian
end

function create_nllh_gradient_function(gradient_method::Symbol,
                                       compute_gradient::Function,
                                       petab_ODE_cache::PEtabODEProblemCache,
                                       petab_model::PEtabModel,
                                       simulation_info::SimulationInfo,
                                       θ_indices::ParameterIndices,
                                       measurement_info::MeasurementsInfo,
                                       parameter_info::ParametersInfo)
    :ForwardDiff, :ForwardEquations, :Adjoint, :Zygote
    if gradient_method === :ForwardDiff
        compute_gradient_not_solve_autodiff = true
    else
        compute_gradient_not_solve_autodiff = false
    end
    if gradient_method === :ForwardEquations
        compute_gradient_not_solve_forward = true
    else
        compute_gradient_not_solve_forward = false
    end
    if gradient_method === :Adjoint
        compute_gradient_not_solve_adjoint = true
    else
        compute_gradient_not_solve_adjoint = false
    end

    _compute_cost = (θ) -> begin
        θ_dynamic, θ_observable, θ_sd, θ_non_dynamic = splitθ(θ, θ_indices)
        return compute_cost_not_solve_ODE(θ_sd, θ_observable, θ_non_dynamic, petab_model,
                                          simulation_info, θ_indices, measurement_info,
                                          parameter_info, petab_ODE_cache;
                                          compute_gradient_not_solve_autodiff = compute_gradient_not_solve_autodiff,
                                          compute_gradient_not_solve_forward = compute_gradient_not_solve_forward,
                                          compute_gradient_not_solve_adjoint = compute_gradient_not_solve_adjoint)
    end

    compute_nllh_and_gradient = (θ) -> begin
        grad_nllh = compute_gradient(θ)
        nllh = _compute_cost(θ)
        return nllh, grad_nllh
    end

    return compute_nllh_and_gradient
end

function get_ODE_forward_equations(ode_problem::ODEProblem,
                                   sensealg_forward_equations)::ODEProblem
    return ode_problem
end<|MERGE_RESOLUTION|>--- conflicted
+++ resolved
@@ -267,6 +267,8 @@
 
     # Computing nllh along with the gradient is needed for efficient Bayesian
     # inference, as for example AdvancedHMC.jl needs both nllh and gradient
+    # Computing nllh along with the gradient is needed for efficient Bayesian
+    # inference, as for example AdvancedHMC.jl needs both nllh and gradient
     # in its evaluations.
     compute_nllh_and_gradient = create_nllh_gradient_function(_gradient_method,
                                                               compute_gradient_nllh,
@@ -631,13 +633,9 @@
                                                                             prior_info,
                                                                             cfg,
                                                                             petab_ODE_cache,
-<<<<<<< HEAD
                                                                             exp_id_solve = [
                                                                                 :all
                                                                             ],
-=======
-                                                                            exp_id_solve = [:all],
->>>>>>> 536198d4
                                                                             split_over_conditions = split_over_conditions,
                                                                             isremade = isremade)
         end
@@ -995,13 +993,9 @@
                                                                            cfg,
                                                                            cfg_not_solve_ode,
                                                                            petab_ODE_cache,
-<<<<<<< HEAD
                                                                            exp_id_solve = [
                                                                                :all
                                                                            ],
-=======
-                                                                           exp_id_solve = [:all],
->>>>>>> 536198d4
                                                                            reuse_sensitivities = reuse_sensitivities,
                                                                            return_jacobian = return_jacobian,
                                                                            split_over_conditions = split_over_conditions,
