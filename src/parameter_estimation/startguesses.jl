--- conflicted
+++ resolved
@@ -35,11 +35,7 @@
                           sample_prior::Bool = true, allow_inf::Bool = false,
                           sampling_method::SamplingAlgorithm = LatinHypercubeSample())
     @unpack lower_bounds, upper_bounds, xnames, model_info = prob
-<<<<<<< HEAD
-    rng = Random.default_rng()
-=======
     @set sampling_method.rng = rng
->>>>>>> 9a2deff7
 
     # Nothing prevents the user from sending in a parameter vector with zero parameters...
     if length(lower_bounds) == 0 && n == 1
@@ -49,11 +45,7 @@
     end
     # In this case a single component array is returned
     if n == 1
-<<<<<<< HEAD
-        return _single_startguess(prob, sample_prior, allow_inf, rng)
-=======
         return _single_startguess(rng, prob, sample_prior, allow_inf)
->>>>>>> 9a2deff7
     end
 
     # Returning a vector of vector
@@ -64,29 +56,13 @@
         # end up in a never ending loop. To sidestep this if less than 10 starts are
         # left numbers are generated from random Uniform (with potential prior sampling)
         nsamples = n - found_starts
-<<<<<<< HEAD
         xmechs = _multiple_mech_startguess!(nsamples, prob, sample_prior, sampling_method)
         for (j, xmech) in pairs(xmechs)
             iout = j + found_starts
             out[iout] = similar(prob.xnominal_transformed)
             @views out[iout][1:length(xmech)] .= xmech
             for ml_model_id in _get_xnames_ml_models(xnames, model_info)
-                @views out[iout][ml_model_id] .= _single_nn_startguess(prob, ml_model_id, rng)
-=======
-        if nsamples > 10
-            _samples = QuasiMonteCarlo.sample(nsamples, lower_bounds, upper_bounds,
-                                              sampling_method)
-            _samples = [_samples[:, i] for i in 1:nsamples]
-        else
-            _samples = [_single_startguess(rng, prob, false, allow_inf) for _ in 1:nsamples]
-        end
-        # Account for potential priors
-        for _sample in _samples
-            sample_prior == false && continue
-            for (j, id) in pairs(xnames)
-                !haskey(model_info.priors.initialisation_distribution, id) && continue
-                _sample[j] = _sample_prior(rng, id, model_info)
->>>>>>> 9a2deff7
+                @views out[iout][ml_model_id] .= _single_nn_startguess(rng, prob, ml_model_id, rng)
             end
         end
         allow_inf == true && break
@@ -103,14 +79,8 @@
     return out
 end
 
-<<<<<<< HEAD
-function _single_startguess(prob::PEtabODEProblem, sample_prior::Bool, allow_inf::Bool, rng)::ComponentArray{Float64}
+function _single_startguess(rng::Random.AbstractRNG, prob::PEtabODEProblem, sample_prior::Bool, allow_inf::Bool, rng)::ComponentArray{Float64}
     @unpack model_info, xnames, xnominal_transformed = prob
-=======
-function _single_startguess(rng::Random.AbstractRNG, prob::PEtabODEProblem,
-                            sample_prior::Bool, allow_inf::Bool)::ComponentArray{Float64}
-    @unpack model_info, xnames, xnominal_transformed, lower_bounds, upper_bounds = prob
->>>>>>> 9a2deff7
     out = similar(xnominal_transformed)
 
     # Neural net and mechanistic parameters needs to be treated differently, as they have
@@ -119,18 +89,15 @@
     xnames_mech = xnames[ix_mech]
     xnames_nn = _get_xnames_ml_models(xnames, model_info)
     for k in 1:1000
-<<<<<<< HEAD
-        @views out[ix_mech] .= _single_mech_startguess(prob, xnames_mech, sample_prior)
-        for ml_model_id in xnames_nn
-            @views out[ml_model_id] .= _single_nn_startguess(prob, ml_model_id, rng)
-=======
         for (i, id) in pairs(xnames)
             if sample_prior && haskey(model_info.priors.initialisation_distribution, id)
                 out[i] = _sample_prior(rng, id, model_info)
             else
                 out[i] = rand(rng, Distributions.Uniform(lower_bounds[i], upper_bounds[i]))
             end
->>>>>>> 9a2deff7
+        @views out[ix_mech] .= _single_mech_startguess(prob, xnames_mech, sample_prior)
+        for ml_model_id in xnames_nn
+            @views out[ml_model_id] .= _single_nn_startguess(prob, ml_model_id, rng)
         end
         allow_inf == true && break
         !isinf(prob.nllh(out)) && break
@@ -208,6 +175,38 @@
     return out
 end
 
+function _multiple_mech_startguess!(nsamples::Int64, prob::PEtabODEProblem, sample_prior::Bool, sampling_method::SamplingAlgorithm)::Vector{Vector{Float64}}
+    @unpack model_info, xnames, xnominal_transformed, lower_bounds, upper_bounds = prob
+    ix_mech = _get_ixnames_mech(xnames, model_info.petab_parameters)
+    xnames_mech = xnames[ix_mech]
+    if nsamples > 10
+        samples = QuasiMonteCarlo.sample(nsamples, lower_bounds[ix_mech], upper_bounds[ix_mech], sampling_method)
+        samples = [samples[:, i] for i in 1:nsamples]
+    else
+        samples = [_single_mech_startguess(prob, xnames_mech, false)[:] for _ in 1:nsamples]
+    end
+    # Account for potential priors
+    for sample in samples
+        sample_prior == false && continue
+        for (j, id) in pairs(xnames_mech)
+            !haskey(model_info.priors.initialisation_distribution, id) && continue
+            sample[j] = _sample_prior(id, model_info)
+        end
+    end
+    return samples
+end
+
+function _get_nn_startguess(ps, prior, rng)
+    if !(ps isa ComponentArray)
+        return prior(rng, ps)
+    end
+    out = similar(ps)
+    for id in keys(ps)
+        @views out[id] .= _get_nn_startguess(ps[id], prior, rng)
+    end
+    return out
+end
+
 function _sample_prior(rng::Random.AbstractRNG, id::Symbol, model_info::ModelInfo)::Float64
     @unpack priors, xindices = model_info
     dist = priors.initialisation_distribution[id]
