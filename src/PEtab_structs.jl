"""
    PEtabModel

A Julia-compatible representation of a PEtab-specified problem.

Created by `readPEtabModel`, this object contains helper functions for setting up cost, gradient, and Hessian computations, as well as handling potential model events (callbacks). 

**Note1:** Several of the functions in `PEtabModel` are not intended to be accessed by the user. For example, `compute_h` (and similar functions) require indices that are built in the background to efficiently map parameters between experimental (simulation) conditions. Rather, `PEtabModel` holds all information needed to create a `PEtabODEProblem`, and in the future, `PEtabSDEProblem`, etc.

**Note2:** `ODEProblem.p` refers to the parameters for the underlying `DifferentialEquations.jl` `ODEProblem`.

# Fields
- `modelName`: The model name extracted from the PEtab YAML file.
- `compute_h`: Computes the observable `h` for a specific time point and simulation condition.
- `compute_u0!`: Computes in-place initial values using `ODEProblem.p` for a simulation condition; `compute_u0!(u0, p)`.
- `compute_u0`: Computes initial values as above, but not in-place; `u0 = compute_u0(p)`.
- `compute_σ`: Computes the noise parameter `σ` for a specific time point and simulation condition.
- `compute_∂h∂u!`: Computes the gradient of `h` with respect to `ODEModel` states (`u`) for a specific time point and simulation condition.
- `compute_∂σ∂u!`: Computes the gradient of `σ` with respect to `ODEModel` states (`u`) for a specific time point and simulation condition.
- `compute_∂h∂p!`: Computes the gradient of `h` with respect to `ODEProblem.p`.
- `compute_∂σ∂p!`: Computes the gradient of `σ` with respect to `ODEProblem.p`.
- `computeTStops`: Computes the event times in case the model has `DiscreteCallbacks` (events).
- `convertTspan::Bool`: Tracks whether the time span should be converted to `Dual` numbers for `ForwardDiff.jl` gradients, in case the model has `DiscreteCallbacks` and the trigger time is a parameter set to be estimated.
- `dirModel`: The directory where the model.xml and PEtab files are stored.
- `dirJulia`: The directory where the Julia-model files created by parsing the PEtab files (e.g., SBML file) are stored. 
- `odeSystem`: A `ModellingToolkit.jl` ODE system obtained from parsing the model SBML file.
- `parameterMap`: A `ModellingToolkit.jl` parameter map for the ODE system.
- `stateMap`: A `ModellingToolkit.jl` state map for the ODE system describing how the initial values are computed, e.g., whether or not certain initial values are computed from parameters in the `parameterMap`.
- `parameterNames`: The names of the parameters in the `odeSystem`.
- `stateNames`: The names of the states in the `odeSystem`.
- `pathMeasurements`: The path to the PEtab measurements file.
- `pathConditions`: The path to the PEtab conditions file.
- `pathObservables`: The path to the PEtab observables file.
- `pathParameters`: The path to the PEtab parameters file.
- `pathSBML`: The path to the PEtab SBML file.
- `pathYAML`: The path to the PEtab YAML file.
- `modelCallbackSet`: This stores potential model callbacks or events.
- `checkIfCallbackIsActive`: Piecewise SBML statements are transformed to DiscreteCallbacks that are activated at a specific time-point. The piecewise callback has a default value at t0 and is only triggered when reaching t_activation. If t_activation ≤ 0 (never reached when solving the model), this function checks whether the callback should be triggered before solving the model.
"""
struct PEtabModel{F1<:Function,
                  F2<:Function,
                  F3<:Function,
                  F4<:Function,
                  F5<:Function,
                  F6<:Function,
                  F7<:Function,
                  F8<:Function,
                  F9<:Function,
                  S<:ODESystem,
                  T1<:Vector{<:Pair{Num, <:Union{AbstractFloat, Num}}},
                  T2<:Vector{<:Pair{Num, <:Union{AbstractFloat, Num}}},
                  T3<:Vector{<:Any},
                  T4<:Vector{<:Any},
                  C<:SciMLBase.DECallback,
                  FA<:Vector{<:Function}}
    modelName::String
    compute_h::F1
    compute_u0!::F2
    compute_u0::F3
    compute_σ::F4
    compute_∂h∂u!::F5
    compute_∂σ∂u!::F6
    compute_∂h∂p!::F7
    compute_∂σ∂p!::F8
    computeTStops::F9
    convertTspan::Bool
    odeSystem::S
    parameterMap::T1
    stateMap::T2
    parameterNames::T3
    stateNames::T4
    dirModel::String
    dirJulia::String
    pathMeasurements::String
    pathConditions::String
    pathObservables::String
    pathParameters::String
    pathSBML::String
    pathYAML::String
    modelCallbackSet::C
    checkIfCallbackIsActive::FA
end


<<<<<<< HEAD
"""
    ODESolverOptions

Stores ODE-solver options (solver, tolerances, etc...) to use when computing gradient/cost for a PEtabODEProblem. 

Constructed via `getODESolverOptions`. More info regarding the options and available solvers can be found in the documentation for DifferentialEquations.jl (https://docs.sciml.ai/DiffEqDocs/stable/solvers/ode_solve/), and in the documentation for `getODESolverOptions`.

# Fields
- `solver`: Any of the ODE-solvers in DifferentialEquations.jl
- `abstol`: Absolute tolerance when solving the ODE-system. 
- `reltol`: Relative tolerance when solving the ODE-system
- `force_dtmin`: Whether or not to force dtmin when solving the ODE-system.
- `dtmin`: Minimal acceptable step-size when solving the ODE-system.
- `maxiters`: Maximum number of iterations when solving the ODE-system.
"""
mutable struct ODESolverOptions{T2 <: Union{Float64, Nothing}}
    solver
=======
struct ODESolverOptions{T1 <: SciMLAlgorithm, 
                        T2 <: Union{Float64, Nothing}}
    solver::T1
>>>>>>> d5351bc4
    abstol::Float64
    reltol::Float64
    force_dtmin::Bool
    dtmin::T2
    maxiters::Int64    
end


struct SteadyStateSolverOptions{T1 <: Union{Nothing, NonlinearSolve.AbstractNonlinearSolveAlgorithm}, 
                                T2 <: Union{Nothing, AbstractFloat},
                                T3 <: Union{Nothing, NonlinearProblem}, 
                                CA <: Union{Nothing, SciMLBase.DECallback},
                                T4 <: Union{Nothing, Integer}}
    method::Symbol
    rootfindingAlgorithm::T1
    howCheckSimulationReachedSteadyState::Symbol
    abstol::T2
    reltol::T2
    maxiters::T4
    callbackSS::CA
    nonlinearSolveProblem::T3
end


struct SimulationInfo{T1<:NamedTuple,
                      T2<:NamedTuple,
                      T3<:NamedTuple,
                      T4<:NamedTuple,
                      T5<:NamedTuple,
                      T6<:Dict{<:Symbol, <:SciMLBase.DECallback},
                      T7<:Union{<:SciMLSensitivity.AbstractForwardSensitivityAlgorithm, <:SciMLSensitivity.AbstractAdjointSensitivityAlgorithm},
                      T9<:Dict{<:Symbol, <:SciMLBase.DECallback}}

    preEquilibrationConditionId::Vector{Symbol}
    simulationConditionId::Vector{Symbol}
    experimentalConditionId::Vector{Symbol}
    haspreEquilibrationConditionId::Bool
    odeSolutions::Dict{Symbol, Union{Nothing, ODESolution}}
    odeSolutionsDerivatives::Dict{Symbol, Union{Nothing, ODESolution}}
    odePreEqulibriumSolutions::Dict{Symbol, Union{Nothing, ODESolution, SciMLBase.NonlinearSolution}}
    timeMax::T1
    timeObserved::T2
    iMeasurements::T3
    iTimeODESolution::Vector{Int64}
    iPerTimePoint::T4
    timePositionInODESolutions::T5
    callbacks::T6
    trackedCallbacks::T9
    sensealg::T7 # sensealg for potential callbacks
end


struct θObsOrSdParameterMap
    shouldEstimate::Array{Bool, 1}
    indexInθ::Array{Int64, 1}
    constantValues::Vector{Float64}
    nParameters::Int64
    isSingleConstant::Bool
end


struct MapConditionId
    constantParameters::Vector{Float64}
    iODEProblemConstantParameters::Vector{Int64}
    constantsStates::Vector{Float64}
    iODEProblemConstantStates::Vector{Int64}
    iθDynamic::Vector{Int64}
    iODEProblemθDynamic::Vector{Int64}
end


struct MapODEProblem
    iθDynamic::Vector{Int64}
    iODEProblemθDynamic::Vector{Int64}
end


struct ParameterIndices{T4<:Vector{<:θObsOrSdParameterMap},
                        T5<:MapODEProblem,
                        T6<:NamedTuple,
                        T7<:NamedTuple}

    iθ_dynamic::Vector{Int64}
    iθ_observable::Vector{Int64}
    iθ_sd::Vector{Int64}
    iθ_nonDynamic::Vector{Int64}
    iθ_notOdeSystem::Vector{Int64}
    θ_dynamicNames::Vector{Symbol}
    θ_observableNames::Vector{Symbol}
    θ_sdNames::Vector{Symbol}
    θ_nonDynamicNames::Vector{Symbol}
    θ_notOdeSystemNames::Vector{Symbol}
    θ_estNames::Vector{Symbol}
    θ_scale::T7
    mapθ_observable::T4
    mapθ_sd::T4
    mapODEProblem::T5
    mapsConiditionId::T6
end


"""
PEtabODEProblem

Everything needed to setup an optimization problem (compute cost, gradient, hessian and parameter bounds) for a PEtab model.

!!! note 
    The parameter vector θ is always assumed to be on the parameter scale specified in the PEtab parameters file. If needed, θ is transformed to the linear scale inside the function call.

# Fields
- `computeCost`: For θ computes the negative likelihood (objective to minimize)
- `computeChi2`: For θ compute χ2 value
- `computeGradient!`: For θ computes in-place gradient computeGradient!(gradient, θ)
- `computeGradient`: For θ computes out-place gradient gradient = computeGradient(θ)
- `computeHessian!`: For θ computes in-place hessian-(approximation) computeHessian!(hessian, θ)
<<<<<<< HEAD
- `computeHessian!`: For θ computes out-place hessian-(approximation) hessian = computeHessian(θ)
- `costMethod`: Method for computing the cost (:Standard, :Zygote)
- `gradientMethod`: Method for computing the gradient (:ForwardDiff, :ForwardEquations :Adjoint, :Zygote)
- `hessianMethod`:  Method for computing/approximating the hessian (:ForwardDiff, :BlocForwardDiff :GaussNewton)
- `nParametersToEstimate`: Number of parameter to estimate.
- `θ_estNames`: Names of the parameter in θ
- `θ_nominal`: Nominal θ values as specified in the PEtab parameters-file. 
- `θ_nominalT`: Nominal θ values on parameter-scale (e.g log) as specified in the PEtab parameters-file.
- `lowerBounds`: Lower parameter bounds on parameter-scale for θ as specified in the PEtab parameters-file.
- `upperBounds`: Upper parameter bounds on parameter-scale for θ as specified in the PEtab parameters-file.
- `petabModel`: PEtabModel used to construct the PEtabODEProblem
- `odeSolverOptions`: ODE-solver options specified when creating the PEtabODEProblem 
- `odeSolverGradientOptions`: ODE-solver gradient options specified when creating the PEtabODEProblem 
=======
- `computeHessian`: For θ computes out-place hessian-(approximation) hessian = computeHessian(θ)
- `computeSimulatedValues`: For θ compute the corresponding model (simulated) values to the measurements in the same order as in the Measurements PEtab table
- `computeResiduals`: For θ compute the residuals (h_model - h_observed)^2 / σ^2 in the same order as in the Measurements PEtab table
- `gradientMethod`: The method used to compute the gradient (either :ForwardDiff, :ForwardEquations, :Adjoint, or :Zygote).
- `hessianMethod`: The method used to compute or approximate the Hessian (either :ForwardDiff, :BlocForwardDiff, or :GaussNewton).
- `nParametersToEstimate`: The number of parameters to estimate.
- `θ_estNames`: The names of the parameters in θ.
- `θ_nominal`: The nominal values of θ as specified in the PEtab parameters file.
- `θ_nominalT`: The nominal values of θ on the parameter scale (e.g., log) as specified in the PEtab parameters file.
- `lowerBounds`: The lower parameter bounds on the parameter scale for θ as specified in the PEtab parameters file.
- `upperBounds`: The upper parameter bounds on the parameter scale for θ as specified in the PEtab parameters file.
- `petabModel`: The PEtabModel used to construct the PEtabODEProblem.
- `odeSolverOptions`: The options for the ODE solver specified when creating the PEtabODEProblem.
- `odeSolverGradientOptions`: The options for the ODE solver gradient specified when creating the PEtabODEProblem.
>>>>>>> d5351bc4
"""
struct PEtabODEProblem{F1<:Function,
                       F2<:Function,
                       _F2<:Function,
                       F3<:Function,
<<<<<<< HEAD
                       _F3<:Function,
=======
                       F4<:Function,
                       F5<:Union{Function, Nothing},
                       F6<:Union{Function, Nothing}, 
                       F7<:Function,
                       F8<:Function,
>>>>>>> d5351bc4
                       T1<:PEtabModel, 
                       T2<:ODESolverOptions, 
                       T3<:ODESolverOptions, 
                       T4<:SteadyStateSolverOptions, 
                       T5<:SteadyStateSolverOptions, 
                       T6<:ParameterIndices, 
                       T7<:SimulationInfo}

    computeCost::F1
<<<<<<< HEAD
    computeGradient!::F2
    computeGradient::_F2
    computeHessian!::F3
    computeHessian::_F3
=======
    computeChi2::F2
    computeGradient!::F3
    computeGradient::F4
    computeHessian!::F5
    computeHessian::F6
    computeSimulatedValues::F7
    computeResiduals::F8
>>>>>>> d5351bc4
    costMethod::Symbol
    gradientMethod::Symbol
    hessianMethod::Union{Symbol, Nothing}
    nParametersToEstimate::Int64
    θ_estNames::Vector{Symbol}
    θ_nominal::Vector{Float64}
    θ_nominalT::Vector{Float64}
    lowerBounds::Vector{Float64}
    upperBounds::Vector{Float64}
    pathCube::String
    petabModel::T1
    odeSolverOptions::T2
    odeSolverGradientOptions::T3
    ssSolverOptions::T4
    ssSolverGradientOptions::T5
    θ_indices::T6
    simulationInfo::T7
    splitOverConditions::Bool
end


struct PEtabODEProblemCache{T1 <: AbstractVector, 
                            T2 <: DiffCache, 
                            T3 <: AbstractVector, 
                            T4 <: AbstractMatrix}
    θ_dynamic::T1
    θ_sd::T1
    θ_observable::T1
    θ_nonDynamic::T1
    θ_dynamicT::T2 # T = transformed vector
    θ_sdT::T2
    θ_observableT::T2
    θ_nonDynamicT::T2
    gradientDyanmicθ::T1
    gradientNotODESystemθ::T1
    jacobianGN::T4
    residualsGN::T1
    _gradient::T1
    _gradientAdjoint::T1
    St0::T4
    ∂h∂u::T3
    ∂σ∂u::T3
    ∂h∂p::T3
    ∂σ∂p::T3
    ∂G∂p::T3
    ∂G∂p_::T3
    ∂G∂u::T3
    dp::T1 
    du::T1
    p::T3 
    u::T3
    S::T4
    odeSolutionValues::T4
    θ_dynamicInputOrder::Vector{Int64}
    θ_dynamicOutputOrder::Vector{Int64}
    nθ_dynamicEst::Vector{Int64}
end


struct PEtabODESolverCache{T1 <: NamedTuple, 
                           T2 <: NamedTuple}
    pODEProblemCache::T1
    u0Cache::T2
end


struct ParametersInfo
    nominalValue::Vector{Float64}
    lowerBound::Vector{Float64}
    upperBound::Vector{Float64}
    parameterId::Vector{Symbol}
    parameterScale::Vector{Symbol}
    estimate::Vector{Bool}
    nParametersToEstimate::Int64
end


struct MeasurementsInfo{T<:Vector{<:Union{<:String, <:AbstractFloat}}}

    measurement::Vector{Float64}
    measurementT::Vector{Float64}
    simulatedValues::Vector{Float64}
    chi2Values::Vector{Float64}
    residuals::Vector{Float64}
    measurementTransformation::Vector{Symbol}
    time::Vector{Float64}
    observableId::Vector{Symbol}
    preEquilibrationConditionId::Vector{Symbol}
    simulationConditionId::Vector{Symbol}
    noiseParameters::T
    observableParameters::Vector{String}
end


struct PriorInfo{T1 <: NamedTuple,
                 T2 <: NamedTuple}
    logpdf::T1
    priorOnParameterScale::T2
    hasPriors::Bool
end


struct Fides
    hessianApproximation
    verbose
end
function Fides(; verbose::Bool=false)
    verboseArg = verbose == true ? 1 : 0
    return Fides(nothing, verboseArg)
end


struct PEtabFileError <: Exception
    var::String
end<|MERGE_RESOLUTION|>--- conflicted
+++ resolved
@@ -82,29 +82,8 @@
 end
 
 
-<<<<<<< HEAD
-"""
-    ODESolverOptions
-
-Stores ODE-solver options (solver, tolerances, etc...) to use when computing gradient/cost for a PEtabODEProblem. 
-
-Constructed via `getODESolverOptions`. More info regarding the options and available solvers can be found in the documentation for DifferentialEquations.jl (https://docs.sciml.ai/DiffEqDocs/stable/solvers/ode_solve/), and in the documentation for `getODESolverOptions`.
-
-# Fields
-- `solver`: Any of the ODE-solvers in DifferentialEquations.jl
-- `abstol`: Absolute tolerance when solving the ODE-system. 
-- `reltol`: Relative tolerance when solving the ODE-system
-- `force_dtmin`: Whether or not to force dtmin when solving the ODE-system.
-- `dtmin`: Minimal acceptable step-size when solving the ODE-system.
-- `maxiters`: Maximum number of iterations when solving the ODE-system.
-"""
 mutable struct ODESolverOptions{T2 <: Union{Float64, Nothing}}
     solver
-=======
-struct ODESolverOptions{T1 <: SciMLAlgorithm, 
-                        T2 <: Union{Float64, Nothing}}
-    solver::T1
->>>>>>> d5351bc4
     abstol::Float64
     reltol::Float64
     force_dtmin::Bool
@@ -220,21 +199,6 @@
 - `computeGradient!`: For θ computes in-place gradient computeGradient!(gradient, θ)
 - `computeGradient`: For θ computes out-place gradient gradient = computeGradient(θ)
 - `computeHessian!`: For θ computes in-place hessian-(approximation) computeHessian!(hessian, θ)
-<<<<<<< HEAD
-- `computeHessian!`: For θ computes out-place hessian-(approximation) hessian = computeHessian(θ)
-- `costMethod`: Method for computing the cost (:Standard, :Zygote)
-- `gradientMethod`: Method for computing the gradient (:ForwardDiff, :ForwardEquations :Adjoint, :Zygote)
-- `hessianMethod`:  Method for computing/approximating the hessian (:ForwardDiff, :BlocForwardDiff :GaussNewton)
-- `nParametersToEstimate`: Number of parameter to estimate.
-- `θ_estNames`: Names of the parameter in θ
-- `θ_nominal`: Nominal θ values as specified in the PEtab parameters-file. 
-- `θ_nominalT`: Nominal θ values on parameter-scale (e.g log) as specified in the PEtab parameters-file.
-- `lowerBounds`: Lower parameter bounds on parameter-scale for θ as specified in the PEtab parameters-file.
-- `upperBounds`: Upper parameter bounds on parameter-scale for θ as specified in the PEtab parameters-file.
-- `petabModel`: PEtabModel used to construct the PEtabODEProblem
-- `odeSolverOptions`: ODE-solver options specified when creating the PEtabODEProblem 
-- `odeSolverGradientOptions`: ODE-solver gradient options specified when creating the PEtabODEProblem 
-=======
 - `computeHessian`: For θ computes out-place hessian-(approximation) hessian = computeHessian(θ)
 - `computeSimulatedValues`: For θ compute the corresponding model (simulated) values to the measurements in the same order as in the Measurements PEtab table
 - `computeResiduals`: For θ compute the residuals (h_model - h_observed)^2 / σ^2 in the same order as in the Measurements PEtab table
@@ -249,21 +213,15 @@
 - `petabModel`: The PEtabModel used to construct the PEtabODEProblem.
 - `odeSolverOptions`: The options for the ODE solver specified when creating the PEtabODEProblem.
 - `odeSolverGradientOptions`: The options for the ODE solver gradient specified when creating the PEtabODEProblem.
->>>>>>> d5351bc4
 """
 struct PEtabODEProblem{F1<:Function,
                        F2<:Function,
-                       _F2<:Function,
                        F3<:Function,
-<<<<<<< HEAD
-                       _F3<:Function,
-=======
                        F4<:Function,
                        F5<:Union{Function, Nothing},
                        F6<:Union{Function, Nothing}, 
                        F7<:Function,
                        F8<:Function,
->>>>>>> d5351bc4
                        T1<:PEtabModel, 
                        T2<:ODESolverOptions, 
                        T3<:ODESolverOptions, 
@@ -273,12 +231,6 @@
                        T7<:SimulationInfo}
 
     computeCost::F1
-<<<<<<< HEAD
-    computeGradient!::F2
-    computeGradient::_F2
-    computeHessian!::F3
-    computeHessian::_F3
-=======
     computeChi2::F2
     computeGradient!::F3
     computeGradient::F4
@@ -286,7 +238,6 @@
     computeHessian::F6
     computeSimulatedValues::F7
     computeResiduals::F8
->>>>>>> d5351bc4
     costMethod::Symbol
     gradientMethod::Symbol
     hessianMethod::Union{Symbol, Nothing}
@@ -305,6 +256,34 @@
     θ_indices::T6
     simulationInfo::T7
     splitOverConditions::Bool
+end
+
+
+struct ParametersInfo
+    nominalValue::Vector{Float64}
+    lowerBound::Vector{Float64}
+    upperBound::Vector{Float64}
+    parameterId::Vector{Symbol}
+    parameterScale::Vector{Symbol}
+    estimate::Vector{Bool}
+    nParametersToEstimate::Int64
+end
+
+
+struct MeasurementsInfo{T<:Vector{<:Union{<:String, <:AbstractFloat}}}
+
+    measurement::Vector{Float64}
+    measurementT::Vector{Float64}
+    simulatedValues::Vector{Float64}
+    chi2Values::Vector{Float64}
+    residuals::Vector{Float64}
+    measurementTransformation::Vector{Symbol}
+    time::Vector{Float64}
+    observableId::Vector{Symbol}
+    preEquilibrationConditionId::Vector{Symbol}
+    simulationConditionId::Vector{Symbol}
+    noiseParameters::T
+    observableParameters::Vector{String}
 end
 
 
@@ -353,34 +332,6 @@
 end
 
 
-struct ParametersInfo
-    nominalValue::Vector{Float64}
-    lowerBound::Vector{Float64}
-    upperBound::Vector{Float64}
-    parameterId::Vector{Symbol}
-    parameterScale::Vector{Symbol}
-    estimate::Vector{Bool}
-    nParametersToEstimate::Int64
-end
-
-
-struct MeasurementsInfo{T<:Vector{<:Union{<:String, <:AbstractFloat}}}
-
-    measurement::Vector{Float64}
-    measurementT::Vector{Float64}
-    simulatedValues::Vector{Float64}
-    chi2Values::Vector{Float64}
-    residuals::Vector{Float64}
-    measurementTransformation::Vector{Symbol}
-    time::Vector{Float64}
-    observableId::Vector{Symbol}
-    preEquilibrationConditionId::Vector{Symbol}
-    simulationConditionId::Vector{Symbol}
-    noiseParameters::T
-    observableParameters::Vector{String}
-end
-
-
 struct PriorInfo{T1 <: NamedTuple,
                  T2 <: NamedTuple}
     logpdf::T1
