const GRADIENT_METHODS = [nothing, :ForwardDiff, :ForwardEquations, :Adjoint]
const HESSIAN_METHODS = [nothing, :ForwardDiff, :BlockForwardDiff, :GaussNewton]
const FIM_METHODS = [nothing, :ForwardDiff, :GaussNewton]

function PEtabODEProblemInfo(model::PEtabModel, model_info::ModelInfo, odesolver,
                             odesolver_gradient, ss_solver, ss_solver_gradient,
                             gradient_method, hessian_method, FIM_method, sensealg,
                             sensealg_ss, reuse_sensitivities::Bool, sparse_jacobian,
                             specialize_level, chunksize, split_over_conditions,
                             verbose::Bool)::PEtabODEProblemInfo
    model_size = _get_model_size(model.sys_mutated, model_info)
    gradient_method_use = _get_gradient_method(gradient_method, model_size,
                                               reuse_sensitivities)
    hessian_method_use = _get_hessian_method(hessian_method, model_size)
    FIM_method_use = _get_hessian_method(FIM_method, model_size)
    sensealg_use = _get_sensealg(sensealg, Val(gradient_method_use))
    sensealg_ss_use = _get_sensealg_ss(sensealg_ss, sensealg_use, model_info,
                                       Val(gradient_method_use))

    _check_method(gradient_method_use, :gradient)
    _check_method(hessian_method_use, :Hessian)
    _check_method(FIM_method_use, :FIM)

    split_use = _get_split_over_conditions(split_over_conditions, model_info)

    odesolver_use = _get_odesolver(odesolver, model_size, false, gradient_method_use,
                                   sensealg_use)
    odesolver_gradient_use = _get_odesolver(odesolver_gradient, model_size, true,
                                            gradient_method_use, sensealg_use;
                                            default_solver = odesolver_use)
    _ss_solver = _get_ss_solver(ss_solver)
    _ss_solver_gradient = _get_ss_solver(ss_solver_gradient)
    sparse_jacobian_use = _get_sparse_jacobian(sparse_jacobian, gradient_method_use,
                                               model_size)
    chunksize_use = isnothing(chunksize) ? 0 : chunksize

<<<<<<< HEAD
    _logging(:Build_ODEProblem, verbose)
=======
    # Cache to avoid allocations to as large degree as possible. TODO: Refactor into single
    cache = PEtabODEProblemCache(gradient_method_use, hessian_method_use, FIM_method_use,
                                 sensealg_use, model_info)

    # Several things to note here:
    # 1. p and u0 needs to be Float64 to avoid potential problems later, as sometimes
    #  they end up being Int due to SBML model file structure
    #  ODEFunction must be used because when going directly to ODEProblem MTKParameters
    #  are used as parameter struct, however, MTKParameters are not yet compatiable
    # 2. with SciMLSensitivity, and if remake is used to transform to parameter vector
    #  an error is thrown. The order of p is given by model_info.xindices.xids[:sys],
    #  (see conditions.jl for details) hence to set correct values for constant
    #  parameters the parameter map must be reorded.
    # 3. For ODEFunction an ODESystem is needed, hence ReactionSystems must be converted.
>>>>>>> e2884342
    btime = @elapsed begin
        oprob = _get_odeproblem(model.sys_mutated, model, model_info, specialize_level,
                                sparse_jacobian_use)
        oprob_gradient = _get_odeproblem_gradient(oprob, gradient_method_use, sensealg_use)
    end
    _logging(:Build_ODEProblem, verbose; time = btime)

    # Cache to avoid allocations to as large degree as possible.
    cache = PEtabODEProblemCache(gradient_method_use, hessian_method_use, FIM_method_use,
                                 sensealg_use, model_info, model.nnmodels, split_use, oprob)

    # To build the steady-state solvers the ODEProblem (specifically its Jacobian)
    # is needed (which is the same for oprob and oprob_gradient). Not yet comptiable with
    # UDE problems
    ss_solver_use = SteadyStateSolver(_ss_solver, oprob, odesolver_use)
    ss_solver_gradient_use = SteadyStateSolver(_ss_solver_gradient, oprob,
                                               odesolver_gradient_use)

    # For models with a neural net that feeds into model parameters, pre-build functions
    # for evaluating the neural-net and its Jacobian
    f_nns_preode = _get_f_nns_preode(model_info, cache)

    return PEtabODEProblemInfo(oprob, oprob_gradient, odesolver_use, odesolver_gradient_use,
                               ss_solver_use, ss_solver_gradient_use, gradient_method_use,
                               hessian_method_use, FIM_method_use, reuse_sensitivities,
                               sparse_jacobian_use, sensealg_use, sensealg_ss_use,
                               cache, split_use, chunksize_use, f_nns_preode)
end

function _get_odeproblem(sys::ODEProblem, ::PEtabModel, model_info::ModelInfo,
                         specialize_level, ::Bool)::ODEProblem
    @unpack petab_parameters, petab_net_parameters, xindices, model = model_info
    for (i, id) in pairs(petab_parameters.parameter_id)
        petab_parameters.estimate[i] == true && continue
        id in xindices.xids[:nn] && continue
        !haskey(sys.p, id) && continue
        sys.p[id] = petab_parameters.nominal_value[i]
    end
    _sys = remake(sys, u0 = sys.u0[:])
    # It matters that p follows the same order as in xids for correct indexing in the
    # adjoint gradient method
    __sys = remake(_sys, p = _sys.p[model_info.xindices.xids[:sys]])
    # Set potential constant neural net parameters in the ODE
    for netid in xindices.xids[:nn_in_ode]
        netid in xindices.xids[:nn_est] && continue
        set_ps_net!((@view __sys.p[netid]), netid, model.nnmodels[netid], model.paths, petab_net_parameters)
    end
    return __sys
end
function _get_odeproblem(sys, model::PEtabModel, model_info::ModelInfo, specialize_level,
                         sparse_jacobian::Bool)::ODEProblem
    @unpack speciemap, parametermap, defined_in_julia = model
    SL = specialize_level

    _set_const_parameters!(model, model_info.petab_parameters)
    _parametermap = _reorder_parametermap(parametermap, model_info.xindices.xids[:sys])
    _u0 = first.(speciemap) .=> 0.0

    odefun = ODEFunction(sys, first.(speciemap), first.(_parametermap); jac = true, sparse = sparse_jacobian)
    _oprob = ODEProblem{true, SL}(odefun, last.(_u0), [0.0, 5e3], last.(_parametermap))
    oprob = remake(_oprob, p = Float64.(_oprob.p), u0 = Float64.(_oprob.u0))
    return oprob
end

function _get_f_nns_preode(model_info::ModelInfo, cache::PEtabODEProblemCache)::Dict{Symbol, Dict{Symbol, NNPreODE}}
    f_nns_preode = Dict{Symbol, Dict{Symbol, NNPreODE}}()
    for (cid, maps_nn) in model_info.xindices.maps_nn_preode
        f_nn_preode = Dict{Symbol, NNPreODE}()
        for (netid, map_nn) in maps_nn
            @unpack ninputs, noutputs = map_nn
            nnmodel = model_info.model.nnmodels[netid]
            # If parameters are constant, they only need to be assigned here, as when
            # building the cache xnn_not_est has the correct values.
            if netid in model_info.xindices.xids[:nn_est]
                pnn = cache.xnn[netid]
            else
                pnn = cache.xnn_constant[netid]
            end
            inputs = DiffCache(zeros(Float64, ninputs), levels = 2)
            outputs = DiffCache(zeros(Float64, noutputs), levels = 2)
            compute_nn! = let nnmodel = nnmodel, map_nn = map_nn, inputs = inputs, pnn = pnn
                (out, x) -> _net!(out, x, pnn, inputs, map_nn, nnmodel)
            end

            # ReverseDiff.tape compatible (fastest on CPU, but only works if input is
            # known at compile-time)
            if map_nn.nxdynamic_inputs == 0
                if map_nn.file_input == false
                    inputs_rev = map_nn.constant_inputs[map_nn.iconstant_inputs]
                else
                    inputs_rev = map_nn.constant_inputs
                end
                compute_nn_rev! = let nnmodel = nnmodel, inputs_rev = inputs_rev
                    (out, x) -> _net_reversediff!(out, x, inputs_rev, nnmodel)
                end
                out = get_tmp(outputs, 1.0)
                _pnn = get_tmp(pnn, 1.0)
                tape = ReverseDiff.JacobianTape(compute_nn_rev!, out, _pnn)
            else
                tape = nothing
            end

            if netid in model_info.xindices.xids[:nn_est]
                nx = length(get_tmp(pnn, 1.0)) + map_nn.nxdynamic_inputs
            else
                nx = map_nn.nxdynamic_inputs
            end
            xarg = DiffCache(zeros(Float64, nx), levels = 2)
            jac_nn = zeros(Float64, noutputs, nx)
            f_nn_preode[netid] = NNPreODE(compute_nn!, tape, jac_nn, outputs, inputs, xarg, [false])
        end
        f_nns_preode[cid] = f_nn_preode
    end
    return f_nns_preode
end<|MERGE_RESOLUTION|>--- conflicted
+++ resolved
@@ -34,9 +34,6 @@
                                                model_size)
     chunksize_use = isnothing(chunksize) ? 0 : chunksize
 
-<<<<<<< HEAD
-    _logging(:Build_ODEProblem, verbose)
-=======
     # Cache to avoid allocations to as large degree as possible. TODO: Refactor into single
     cache = PEtabODEProblemCache(gradient_method_use, hessian_method_use, FIM_method_use,
                                  sensealg_use, model_info)
@@ -51,7 +48,6 @@
     #  (see conditions.jl for details) hence to set correct values for constant
     #  parameters the parameter map must be reorded.
     # 3. For ODEFunction an ODESystem is needed, hence ReactionSystems must be converted.
->>>>>>> e2884342
     btime = @elapsed begin
         oprob = _get_odeproblem(model.sys_mutated, model, model_info, specialize_level,
                                 sparse_jacobian_use)
