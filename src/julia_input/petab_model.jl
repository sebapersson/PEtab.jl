--- conflicted
+++ resolved
@@ -30,11 +30,8 @@
     else
         name = "ReactionSystemModel"
     end
-<<<<<<< HEAD
     ml_models = isnothing(ml_models) ? Dict{Symbol, MLModel}() : ml_models
     _set_nn_parameters!(ml_models, parameters)
-=======
->>>>>>> aed29b2c
 
     _logging(:Build_PEtabModel, verbose; name = name)
 
@@ -43,19 +40,9 @@
     observables_df = _observables_to_table(observables)
     conditions_df = _conditions_to_table(simulation_conditions)
     parameters_df = _parameters_to_table(parameters)
-<<<<<<< HEAD
     mappings_df = _mapping_to_table(ml_models)
     hybridization_df = _hybridization_to_table(ml_models, parameters_df, conditions_df)
     petab_tables = Dict{Symbol, Union{DataFrame, Dict}}(:parameters => parameters_df, :conditions => conditions_df, :observables => observables_df, :measurements => measurements_df, :mapping => mappings_df, :hybridization => hybridization_df)
-
-    # Build the initial value map (initial values as parameters are set in the reaction sys_mutated)
-    sys_mutated = deepcopy(sys)
-    sys_mutated, speciemap_use = _get_speciemap(sys_mutated, conditions_df, hybridization_df, ml_models, speciemap)
-    parametermap_use = _get_parametermap(sys_mutated, parametermap)
-    xindices = ParameterIndices(petab_tables, sys_mutated, parametermap_use, speciemap_use, ml_models)
-=======
-    petab_tables = Dict(:parameters => parameters_df, :conditions => conditions_df,
-                        :observables => observables_df, :measurements => measurements_df)
     return _PEtabModel(sys, petab_tables, name, speciemap, parametermap, events, verbose)
 end
 
@@ -66,13 +53,10 @@
 
     # Build the initial value map (initial values as parameters are set in the reaction sys_mutated)
     sys_mutated = deepcopy(sys)
-    sys_mutated, speciemap_model, speciemap_problem = _get_speciemap(sys_mutated,
-                                                                     conditions_df,
-                                                                     speciemap)
+    sys_mutated, speciemap_use = _get_speciemap(sys_mutated, conditions_df, hybridization_df, ml_models, speciemap)
     parametermap_use = _get_parametermap(sys_mutated, parametermap)
     xindices = ParameterIndices(petab_tables, sys_mutated, parametermap_use,
-                                speciemap_problem)
->>>>>>> aed29b2c
+                                speciemap_problem, ml_models)
     # Warn user if any variable is unassigned (and defaults to zero)
     _check_unassigned_variables(sys, speciemap_problem, speciemap, :specie, parameters_df,
                                 conditions_df)
@@ -82,14 +66,7 @@
     _logging(:Build_u0_h_σ, verbose; exist = false)
     btime = @elapsed begin
         model_SBML = SBMLImporter.ModelSBML(name)
-<<<<<<< HEAD
         hstr, u0!str, u0str, σstr = parse_observables(name, Dict{Symbol, String}(), sys_mutated, petab_tables, xindices, speciemap_use, model_SBML, ml_models, false)
-=======
-        hstr, u0!str, u0str, σstr = parse_observables(name, Dict{Symbol, String}(),
-                                                      sys_mutated, observables_df, xindices,
-                                                      speciemap_problem, speciemap_model,
-                                                      model_SBML, false)
->>>>>>> aed29b2c
         compute_h = @RuntimeGeneratedFunction(Meta.parse(hstr))
         compute_σ = @RuntimeGeneratedFunction(Meta.parse(σstr))
         # See comment on define petab_mode.jl for standard format input for why this is
@@ -111,37 +88,23 @@
     _logging(:Build_callbacks, verbose)
     btime = @elapsed begin
         sbml_events = parse_events(events, sys_mutated)
-<<<<<<< HEAD
         if !isempty(sbml_events)
             model_SBML = SBMLImporter.ModelSBML(name; events = sbml_events)
             float_tspan = _xdynamic_in_event_cond(model_SBML, xindices, petab_tables) |> !
-            psys = _get_xids_sys_order(sys_mutated, speciemap_use, parametermap_use) .|>
+            psys = _get_xids_sys_order(sys_mutated, speciemap_problem, parametermap_use) .|>
+
                 string
             cbset = SBMLImporter.create_callbacks(sys_mutated, model_SBML, name;
                                                   p_PEtab = psys, float_tspan = float_tspan)
         else
             cbset, float_tspan = CallbackSet(), true
         end
-=======
-        model_SBML = SBMLImporter.ModelSBML(name; events = sbml_events)
-        float_tspan = _xdynamic_in_event_cond(model_SBML, xindices, petab_tables) |> !
-        psys = _get_sys_parameters(sys_mutated, speciemap_problem, parametermap_use) .|>
-               string
-        cbset = SBMLImporter.create_callbacks(sys_mutated, model_SBML, name;
-                                              p_PEtab = psys, float_tspan = float_tspan)
->>>>>>> aed29b2c
     end
     _logging(:Build_callbacks, verbose; time = btime)
 
     # Path only applies when PEtab tables are provided
     paths = Dict{Symbol, String}()
     return PEtabModel(name, compute_h, compute_u0!, compute_u0, compute_σ, float_tspan,
-<<<<<<< HEAD
-                      paths, sys, sys_mutated, parametermap_use, speciemap_use,
+                      paths, sys, sys_mutated, parametermap_use, speciemap_problem,
                       petab_tables, cbset, true, ml_models)
-=======
-                      paths, sys, sys_mutated, parametermap_use, speciemap_problem,
-                      petab_tables,
-                      cbset, true)
->>>>>>> aed29b2c
 end