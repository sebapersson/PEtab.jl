[deps]
Catalyst = "479239e8-5488-4da2-87a7-35f2df7eef83"
DataFrames = "a93c6f00-e57d-5684-b7b6-d8193f3e46c0"
Distributions = "31c24e10-a181-5473-b8eb-7969acd0382f"
Documenter = "e30172f5-a6a5-5a46-863b-614d45cd2de4"
ModelingToolkit = "961ee093-0014-501f-94e3-6117800e7a78"
PEtab = "48d54b35-e43e-4a66-a5a1-dde6b987cf69"
Plots = "91a5bcdd-55d7-5caf-9e0b-520d859cae80"
SBML = "e5567a89-2604-4b09-9718-f5f78e97c3bb"

[compat]
<<<<<<< HEAD
DataFrames = "1"
=======
Distributions = "0.25"
>>>>>>> 28f47d0c
Documenter = "1"
ModelingToolkit = "8"
PEtab = "2"
Plots = "1"
SBML = "1"<|MERGE_RESOLUTION|>--- conflicted
+++ resolved
@@ -9,11 +9,8 @@
 SBML = "e5567a89-2604-4b09-9718-f5f78e97c3bb"
 
 [compat]
-<<<<<<< HEAD
 DataFrames = "1"
-=======
 Distributions = "0.25"
->>>>>>> 28f47d0c
 Documenter = "1"
 ModelingToolkit = "8"
 PEtab = "2"
