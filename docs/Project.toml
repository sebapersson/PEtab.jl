--- conflicted
+++ resolved
@@ -9,12 +9,9 @@
 SBML = "e5567a89-2604-4b09-9718-f5f78e97c3bb"
 
 [compat]
-<<<<<<< HEAD
 Catalyst = "13"
-=======
 DataFrames = "1"
 Distributions = "0.25"
->>>>>>> 859c3d1d
 Documenter = "1"
 ModelingToolkit = "8"
 PEtab = "2"
